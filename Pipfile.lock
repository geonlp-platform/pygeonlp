--- conflicted
+++ resolved
@@ -1,11 +1,7 @@
 {
     "_meta": {
         "hash": {
-<<<<<<< HEAD
-            "sha256": "7d8c2fce18f2b0ca6dce191522b708cbcc284488ba8295ebea24a73f12be2a25"
-=======
-            "sha256": "928995e40585f3d2a2b861ccd277ffe4395315bfcb638744e16817d10ed733dd"
->>>>>>> 708c25f2
+            "sha256": "23add2dde7ec6dbdd0ea916148392e41de3311dc8210bef1c707cd0189b32659"
         },
         "pipfile-spec": 6,
         "requires": {
@@ -22,20 +18,11 @@
     "default": {
         "certifi": {
             "hashes": [
-<<<<<<< HEAD
                 "sha256:0f0d56dc5a6ad56fd4ba36484d6cc34451e1c6548c61daad8c320169f91eddc7",
                 "sha256:c6c2e98f5c7869efca1f8916fed228dd91539f9f1b444c314c06eef02980c716"
             ],
             "markers": "python_version >= '3.6'",
             "version": "==2023.5.7"
-        },
-        "chardet": {
-            "hashes": [
-                "sha256:0d62712b956bc154f85fb0a266e2a3c5913c2967e00348701b32411d6def31e5",
-                "sha256:362777fb014af596ad31334fde1e8c327dfdb076e1960d1694662d46a6917ab9"
-            ],
-            "markers": "python_version >= '3.7'",
-            "version": "==5.1.0"
         },
         "charset-normalizer": {
             "hashes": [
@@ -115,96 +102,8 @@
                 "sha256:f779d3ad205f108d14e99bb3859aa7dd8e9c68874617c72354d7ecaec2a054ac",
                 "sha256:f87f746ee241d30d6ed93969de31e5ffd09a2961a051e60ae6bddde9ec3583aa"
             ],
-            "markers": "python_full_version >= '3.7.0'",
+            "markers": "python_version >= '3.7'",
             "version": "==3.2.0"
-=======
-                "sha256:35824b4c3a97115964b408844d64aa14db1cc518f6562e8d7261699d1350a9e3",
-                "sha256:4ad3232f5e926d6718ec31cfc1fcadfde020920e278684144551c91769c7bc18"
-            ],
-            "markers": "python_version >= '3.6'",
-            "version": "==2022.12.7"
-        },
-        "charset-normalizer": {
-            "hashes": [
-                "sha256:04afa6387e2b282cf78ff3dbce20f0cc071c12dc8f685bd40960cc68644cfea6",
-                "sha256:04eefcee095f58eaabe6dc3cc2262f3bcd776d2c67005880894f447b3f2cb9c1",
-                "sha256:0be65ccf618c1e7ac9b849c315cc2e8a8751d9cfdaa43027d4f6624bd587ab7e",
-                "sha256:0c95f12b74681e9ae127728f7e5409cbbef9cd914d5896ef238cc779b8152373",
-                "sha256:0ca564606d2caafb0abe6d1b5311c2649e8071eb241b2d64e75a0d0065107e62",
-                "sha256:10c93628d7497c81686e8e5e557aafa78f230cd9e77dd0c40032ef90c18f2230",
-                "sha256:11d117e6c63e8f495412d37e7dc2e2fff09c34b2d09dbe2bee3c6229577818be",
-                "sha256:11d3bcb7be35e7b1bba2c23beedac81ee893ac9871d0ba79effc7fc01167db6c",
-                "sha256:12a2b561af122e3d94cdb97fe6fb2bb2b82cef0cdca131646fdb940a1eda04f0",
-                "sha256:12d1a39aa6b8c6f6248bb54550efcc1c38ce0d8096a146638fd4738e42284448",
-                "sha256:1435ae15108b1cb6fffbcea2af3d468683b7afed0169ad718451f8db5d1aff6f",
-                "sha256:1c60b9c202d00052183c9be85e5eaf18a4ada0a47d188a83c8f5c5b23252f649",
-                "sha256:1e8fcdd8f672a1c4fc8d0bd3a2b576b152d2a349782d1eb0f6b8e52e9954731d",
-                "sha256:20064ead0717cf9a73a6d1e779b23d149b53daf971169289ed2ed43a71e8d3b0",
-                "sha256:21fa558996782fc226b529fdd2ed7866c2c6ec91cee82735c98a197fae39f706",
-                "sha256:22908891a380d50738e1f978667536f6c6b526a2064156203d418f4856d6e86a",
-                "sha256:3160a0fd9754aab7d47f95a6b63ab355388d890163eb03b2d2b87ab0a30cfa59",
-                "sha256:322102cdf1ab682ecc7d9b1c5eed4ec59657a65e1c146a0da342b78f4112db23",
-                "sha256:34e0a2f9c370eb95597aae63bf85eb5e96826d81e3dcf88b8886012906f509b5",
-                "sha256:3573d376454d956553c356df45bb824262c397c6e26ce43e8203c4c540ee0acb",
-                "sha256:3747443b6a904001473370d7810aa19c3a180ccd52a7157aacc264a5ac79265e",
-                "sha256:38e812a197bf8e71a59fe55b757a84c1f946d0ac114acafaafaf21667a7e169e",
-                "sha256:3a06f32c9634a8705f4ca9946d667609f52cf130d5548881401f1eb2c39b1e2c",
-                "sha256:3a5fc78f9e3f501a1614a98f7c54d3969f3ad9bba8ba3d9b438c3bc5d047dd28",
-                "sha256:3d9098b479e78c85080c98e1e35ff40b4a31d8953102bb0fd7d1b6f8a2111a3d",
-                "sha256:3dc5b6a8ecfdc5748a7e429782598e4f17ef378e3e272eeb1340ea57c9109f41",
-                "sha256:4155b51ae05ed47199dc5b2a4e62abccb274cee6b01da5b895099b61b1982974",
-                "sha256:49919f8400b5e49e961f320c735388ee686a62327e773fa5b3ce6721f7e785ce",
-                "sha256:53d0a3fa5f8af98a1e261de6a3943ca631c526635eb5817a87a59d9a57ebf48f",
-                "sha256:5f008525e02908b20e04707a4f704cd286d94718f48bb33edddc7d7b584dddc1",
-                "sha256:628c985afb2c7d27a4800bfb609e03985aaecb42f955049957814e0491d4006d",
-                "sha256:65ed923f84a6844de5fd29726b888e58c62820e0769b76565480e1fdc3d062f8",
-                "sha256:6734e606355834f13445b6adc38b53c0fd45f1a56a9ba06c2058f86893ae8017",
-                "sha256:6baf0baf0d5d265fa7944feb9f7451cc316bfe30e8df1a61b1bb08577c554f31",
-                "sha256:6f4f4668e1831850ebcc2fd0b1cd11721947b6dc7c00bf1c6bd3c929ae14f2c7",
-                "sha256:6f5c2e7bc8a4bf7c426599765b1bd33217ec84023033672c1e9a8b35eaeaaaf8",
-                "sha256:6f6c7a8a57e9405cad7485f4c9d3172ae486cfef1344b5ddd8e5239582d7355e",
-                "sha256:7381c66e0561c5757ffe616af869b916c8b4e42b367ab29fedc98481d1e74e14",
-                "sha256:73dc03a6a7e30b7edc5b01b601e53e7fc924b04e1835e8e407c12c037e81adbd",
-                "sha256:74db0052d985cf37fa111828d0dd230776ac99c740e1a758ad99094be4f1803d",
-                "sha256:75f2568b4189dda1c567339b48cba4ac7384accb9c2a7ed655cd86b04055c795",
-                "sha256:78cacd03e79d009d95635e7d6ff12c21eb89b894c354bd2b2ed0b4763373693b",
-                "sha256:80d1543d58bd3d6c271b66abf454d437a438dff01c3e62fdbcd68f2a11310d4b",
-                "sha256:830d2948a5ec37c386d3170c483063798d7879037492540f10a475e3fd6f244b",
-                "sha256:891cf9b48776b5c61c700b55a598621fdb7b1e301a550365571e9624f270c203",
-                "sha256:8f25e17ab3039b05f762b0a55ae0b3632b2e073d9c8fc88e89aca31a6198e88f",
-                "sha256:9a3267620866c9d17b959a84dd0bd2d45719b817245e49371ead79ed4f710d19",
-                "sha256:a04f86f41a8916fe45ac5024ec477f41f886b3c435da2d4e3d2709b22ab02af1",
-                "sha256:aaf53a6cebad0eae578f062c7d462155eada9c172bd8c4d250b8c1d8eb7f916a",
-                "sha256:abc1185d79f47c0a7aaf7e2412a0eb2c03b724581139193d2d82b3ad8cbb00ac",
-                "sha256:ac0aa6cd53ab9a31d397f8303f92c42f534693528fafbdb997c82bae6e477ad9",
-                "sha256:ac3775e3311661d4adace3697a52ac0bab17edd166087d493b52d4f4f553f9f0",
-                "sha256:b06f0d3bf045158d2fb8837c5785fe9ff9b8c93358be64461a1089f5da983137",
-                "sha256:b116502087ce8a6b7a5f1814568ccbd0e9f6cfd99948aa59b0e241dc57cf739f",
-                "sha256:b82fab78e0b1329e183a65260581de4375f619167478dddab510c6c6fb04d9b6",
-                "sha256:bd7163182133c0c7701b25e604cf1611c0d87712e56e88e7ee5d72deab3e76b5",
-                "sha256:c36bcbc0d5174a80d6cccf43a0ecaca44e81d25be4b7f90f0ed7bcfbb5a00909",
-                "sha256:c3af8e0f07399d3176b179f2e2634c3ce9c1301379a6b8c9c9aeecd481da494f",
-                "sha256:c84132a54c750fda57729d1e2599bb598f5fa0344085dbde5003ba429a4798c0",
-                "sha256:cb7b2ab0188829593b9de646545175547a70d9a6e2b63bf2cd87a0a391599324",
-                "sha256:cca4def576f47a09a943666b8f829606bcb17e2bc2d5911a46c8f8da45f56755",
-                "sha256:cf6511efa4801b9b38dc5546d7547d5b5c6ef4b081c60b23e4d941d0eba9cbeb",
-                "sha256:d16fd5252f883eb074ca55cb622bc0bee49b979ae4e8639fff6ca3ff44f9f854",
-                "sha256:d2686f91611f9e17f4548dbf050e75b079bbc2a82be565832bc8ea9047b61c8c",
-                "sha256:d7fc3fca01da18fbabe4625d64bb612b533533ed10045a2ac3dd194bfa656b60",
-                "sha256:dd5653e67b149503c68c4018bf07e42eeed6b4e956b24c00ccdf93ac79cdff84",
-                "sha256:de5695a6f1d8340b12a5d6d4484290ee74d61e467c39ff03b39e30df62cf83a0",
-                "sha256:e0ac8959c929593fee38da1c2b64ee9778733cdf03c482c9ff1d508b6b593b2b",
-                "sha256:e1b25e3ad6c909f398df8921780d6a3d120d8c09466720226fc621605b6f92b1",
-                "sha256:e633940f28c1e913615fd624fcdd72fdba807bf53ea6925d6a588e84e1151531",
-                "sha256:e89df2958e5159b811af9ff0f92614dabf4ff617c03a4c1c6ff53bf1c399e0e1",
-                "sha256:ea9f9c6034ea2d93d9147818f17c2a0860d41b71c38b9ce4d55f21b6f9165a11",
-                "sha256:f645caaf0008bacf349875a974220f1f1da349c5dbe7c4ec93048cdc785a3326",
-                "sha256:f8303414c7b03f794347ad062c0516cee0e15f7a612abd0ce1e25caf6ceb47df",
-                "sha256:fca62a8301b605b954ad2e9c3666f9d97f63872aa4efcae5492baca2056b74ab"
-            ],
-            "markers": "python_version >= '3.7'",
-            "version": "==3.1.0"
->>>>>>> 708c25f2
         },
         "deprecated": {
             "hashes": [
@@ -229,19 +128,11 @@
         },
         "filelock": {
             "hashes": [
-<<<<<<< HEAD
                 "sha256:002740518d8aa59a26b0c76e10fb8c6e15eae825d34b6fdf670333fd7b938d81",
                 "sha256:cbb791cdea2a72f23da6ac5b5269ab0a0d161e9ef0100e653b69049a7706d1ec"
             ],
             "markers": "python_version >= '3.7'",
             "version": "==3.12.2"
-=======
-                "sha256:ad98852315c2ab702aeb628412cbf7e95b7ce8c3bf9565670b4eaecf1db370a9",
-                "sha256:fc03ae43288c013d2ea83c8597001b1129db351aad9c57fe2409327916b8e718"
-            ],
-            "markers": "python_version >= '3.7'",
-            "version": "==3.12.0"
->>>>>>> 708c25f2
         },
         "geographiclib": {
             "hashes": [
@@ -272,107 +163,6 @@
             ],
             "index": "pypi",
             "version": "==2.0.1"
-<<<<<<< HEAD
-        },
-        "lxml": {
-            "hashes": [
-                "sha256:05186a0f1346ae12553d66df1cfce6f251589fea3ad3da4f3ef4e34b2d58c6a3",
-                "sha256:075b731ddd9e7f68ad24c635374211376aa05a281673ede86cbe1d1b3455279d",
-                "sha256:081d32421db5df44c41b7f08a334a090a545c54ba977e47fd7cc2deece78809a",
-                "sha256:0a3d3487f07c1d7f150894c238299934a2a074ef590b583103a45002035be120",
-                "sha256:0bfd0767c5c1de2551a120673b72e5d4b628737cb05414f03c3277bf9bed3305",
-                "sha256:0c0850c8b02c298d3c7006b23e98249515ac57430e16a166873fc47a5d549287",
-                "sha256:0e2cb47860da1f7e9a5256254b74ae331687b9672dfa780eed355c4c9c3dbd23",
-                "sha256:120fa9349a24c7043854c53cae8cec227e1f79195a7493e09e0c12e29f918e52",
-                "sha256:1247694b26342a7bf47c02e513d32225ededd18045264d40758abeb3c838a51f",
-                "sha256:141f1d1a9b663c679dc524af3ea1773e618907e96075262726c7612c02b149a4",
-                "sha256:14e019fd83b831b2e61baed40cab76222139926b1fb5ed0e79225bc0cae14584",
-                "sha256:1509dd12b773c02acd154582088820893109f6ca27ef7291b003d0e81666109f",
-                "sha256:17a753023436a18e27dd7769e798ce302963c236bc4114ceee5b25c18c52c693",
-                "sha256:1e224d5755dba2f4a9498e150c43792392ac9b5380aa1b845f98a1618c94eeef",
-                "sha256:1f447ea5429b54f9582d4b955f5f1985f278ce5cf169f72eea8afd9502973dd5",
-                "sha256:23eed6d7b1a3336ad92d8e39d4bfe09073c31bfe502f20ca5116b2a334f8ec02",
-                "sha256:25f32acefac14ef7bd53e4218fe93b804ef6f6b92ffdb4322bb6d49d94cad2bc",
-                "sha256:2c74524e179f2ad6d2a4f7caf70e2d96639c0954c943ad601a9e146c76408ed7",
-                "sha256:303bf1edce6ced16bf67a18a1cf8339d0db79577eec5d9a6d4a80f0fb10aa2da",
-                "sha256:3331bece23c9ee066e0fb3f96c61322b9e0f54d775fccefff4c38ca488de283a",
-                "sha256:3e9bdd30efde2b9ccfa9cb5768ba04fe71b018a25ea093379c857c9dad262c40",
-                "sha256:411007c0d88188d9f621b11d252cce90c4a2d1a49db6c068e3c16422f306eab8",
-                "sha256:42871176e7896d5d45138f6d28751053c711ed4d48d8e30b498da155af39aebd",
-                "sha256:46f409a2d60f634fe550f7133ed30ad5321ae2e6630f13657fb9479506b00601",
-                "sha256:48628bd53a426c9eb9bc066a923acaa0878d1e86129fd5359aee99285f4eed9c",
-                "sha256:48d6ed886b343d11493129e019da91d4039826794a3e3027321c56d9e71505be",
-                "sha256:4930be26af26ac545c3dffb662521d4e6268352866956672231887d18f0eaab2",
-                "sha256:4aec80cde9197340bc353d2768e2a75f5f60bacda2bab72ab1dc499589b3878c",
-                "sha256:4c28a9144688aef80d6ea666c809b4b0e50010a2aca784c97f5e6bf143d9f129",
-                "sha256:4d2d1edbca80b510443f51afd8496be95529db04a509bc8faee49c7b0fb6d2cc",
-                "sha256:4dd9a263e845a72eacb60d12401e37c616438ea2e5442885f65082c276dfb2b2",
-                "sha256:4f1026bc732b6a7f96369f7bfe1a4f2290fb34dce00d8644bc3036fb351a4ca1",
-                "sha256:4fb960a632a49f2f089d522f70496640fdf1218f1243889da3822e0a9f5f3ba7",
-                "sha256:50670615eaf97227d5dc60de2dc99fb134a7130d310d783314e7724bf163f75d",
-                "sha256:50baa9c1c47efcaef189f31e3d00d697c6d4afda5c3cde0302d063492ff9b477",
-                "sha256:53ace1c1fd5a74ef662f844a0413446c0629d151055340e9893da958a374f70d",
-                "sha256:5515edd2a6d1a5a70bfcdee23b42ec33425e405c5b351478ab7dc9347228f96e",
-                "sha256:56dc1f1ebccc656d1b3ed288f11e27172a01503fc016bcabdcbc0978b19352b7",
-                "sha256:578695735c5a3f51569810dfebd05dd6f888147a34f0f98d4bb27e92b76e05c2",
-                "sha256:57aba1bbdf450b726d58b2aea5fe47c7875f5afb2c4a23784ed78f19a0462574",
-                "sha256:57d6ba0ca2b0c462f339640d22882acc711de224d769edf29962b09f77129cbf",
-                "sha256:5c245b783db29c4e4fbbbfc9c5a78be496c9fea25517f90606aa1f6b2b3d5f7b",
-                "sha256:5c31c7462abdf8f2ac0577d9f05279727e698f97ecbb02f17939ea99ae8daa98",
-                "sha256:64f479d719dc9f4c813ad9bb6b28f8390360660b73b2e4beb4cb0ae7104f1c12",
-                "sha256:65299ea57d82fb91c7f019300d24050c4ddeb7c5a190e076b5f48a2b43d19c42",
-                "sha256:6689a3d7fd13dc687e9102a27e98ef33730ac4fe37795d5036d18b4d527abd35",
-                "sha256:690dafd0b187ed38583a648076865d8c229661ed20e48f2335d68e2cf7dc829d",
-                "sha256:6fc3c450eaa0b56f815c7b62f2b7fba7266c4779adcf1cece9e6deb1de7305ce",
-                "sha256:704f61ba8c1283c71b16135caf697557f5ecf3e74d9e453233e4771d68a1f42d",
-                "sha256:71c52db65e4b56b8ddc5bb89fb2e66c558ed9d1a74a45ceb7dcb20c191c3df2f",
-                "sha256:71d66ee82e7417828af6ecd7db817913cb0cf9d4e61aa0ac1fde0583d84358db",
-                "sha256:7d298a1bd60c067ea75d9f684f5f3992c9d6766fadbc0bcedd39750bf344c2f4",
-                "sha256:8b77946fd508cbf0fccd8e400a7f71d4ac0e1595812e66025bac475a8e811694",
-                "sha256:8d7e43bd40f65f7d97ad8ef5c9b1778943d02f04febef12def25f7583d19baac",
-                "sha256:8df133a2ea5e74eef5e8fc6f19b9e085f758768a16e9877a60aec455ed2609b2",
-                "sha256:8ed74706b26ad100433da4b9d807eae371efaa266ffc3e9191ea436087a9d6a7",
-                "sha256:92af161ecbdb2883c4593d5ed4815ea71b31fafd7fd05789b23100d081ecac96",
-                "sha256:97047f0d25cd4bcae81f9ec9dc290ca3e15927c192df17331b53bebe0e3ff96d",
-                "sha256:9719fe17307a9e814580af1f5c6e05ca593b12fb7e44fe62450a5384dbf61b4b",
-                "sha256:9767e79108424fb6c3edf8f81e6730666a50feb01a328f4a016464a5893f835a",
-                "sha256:9a92d3faef50658dd2c5470af249985782bf754c4e18e15afb67d3ab06233f13",
-                "sha256:9bb6ad405121241e99a86efff22d3ef469024ce22875a7ae045896ad23ba2340",
-                "sha256:9e28c51fa0ce5674be9f560c6761c1b441631901993f76700b1b30ca6c8378d6",
-                "sha256:aca086dc5f9ef98c512bac8efea4483eb84abbf926eaeedf7b91479feb092458",
-                "sha256:ae8b9c6deb1e634ba4f1930eb67ef6e6bf6a44b6eb5ad605642b2d6d5ed9ce3c",
-                "sha256:b0a545b46b526d418eb91754565ba5b63b1c0b12f9bd2f808c852d9b4b2f9b5c",
-                "sha256:b4e4bc18382088514ebde9328da057775055940a1f2e18f6ad2d78aa0f3ec5b9",
-                "sha256:b6420a005548ad52154c8ceab4a1290ff78d757f9e5cbc68f8c77089acd3c432",
-                "sha256:b86164d2cff4d3aaa1f04a14685cbc072efd0b4f99ca5708b2ad1b9b5988a991",
-                "sha256:bb3bb49c7a6ad9d981d734ef7c7193bc349ac338776a0360cc671eaee89bcf69",
-                "sha256:bef4e656f7d98aaa3486d2627e7d2df1157d7e88e7efd43a65aa5dd4714916cf",
-                "sha256:c0781a98ff5e6586926293e59480b64ddd46282953203c76ae15dbbbf302e8bb",
-                "sha256:c2006f5c8d28dee289f7020f721354362fa304acbaaf9745751ac4006650254b",
-                "sha256:c41bfca0bd3532d53d16fd34d20806d5c2b1ace22a2f2e4c0008570bf2c58833",
-                "sha256:cd47b4a0d41d2afa3e58e5bf1f62069255aa2fd6ff5ee41604418ca925911d76",
-                "sha256:cdb650fc86227eba20de1a29d4b2c1bfe139dc75a0669270033cb2ea3d391b85",
-                "sha256:cef2502e7e8a96fe5ad686d60b49e1ab03e438bd9123987994528febd569868e",
-                "sha256:d27be7405547d1f958b60837dc4c1007da90b8b23f54ba1f8b728c78fdb19d50",
-                "sha256:d37017287a7adb6ab77e1c5bee9bcf9660f90ff445042b790402a654d2ad81d8",
-                "sha256:d3ff32724f98fbbbfa9f49d82852b159e9784d6094983d9a8b7f2ddaebb063d4",
-                "sha256:d73d8ecf8ecf10a3bd007f2192725a34bd62898e8da27eb9d32a58084f93962b",
-                "sha256:dd708cf4ee4408cf46a48b108fb9427bfa00b9b85812a9262b5c668af2533ea5",
-                "sha256:e3cd95e10c2610c360154afdc2f1480aea394f4a4f1ea0a5eacce49640c9b190",
-                "sha256:e4da8ca0c0c0aea88fd46be8e44bd49716772358d648cce45fe387f7b92374a7",
-                "sha256:eadfbbbfb41b44034a4c757fd5d70baccd43296fb894dba0295606a7cf3124aa",
-                "sha256:ed667f49b11360951e201453fc3967344d0d0263aa415e1619e85ae7fd17b4e0",
-                "sha256:f3df3db1d336b9356dd3112eae5f5c2b8b377f3bc826848567f10bfddfee77e9",
-                "sha256:f6bdac493b949141b733c5345b6ba8f87a226029cbabc7e9e121a413e49441e0",
-                "sha256:fbf521479bcac1e25a663df882c46a641a9bff6b56dc8b0fafaebd2f66fb231b",
-                "sha256:fc9b106a1bf918db68619fdcd6d5ad4f972fdd19c01d19bdb6bf63f3589a9ec5",
-                "sha256:fcdd00edfd0a3001e0181eab3e63bd5c74ad3e67152c84f93f13769a40e073a7",
-                "sha256:fe4bda6bd4340caa6e5cf95e73f8fea5c4bfc55763dd42f1b50a94c1b4a2fbd4"
-            ],
-            "markers": "python_version >= '2.7' and python_version not in '3.0, 3.1, 3.2, 3.3, 3.4'",
-            "version": "==4.9.3"
-=======
->>>>>>> 708c25f2
         },
         "marisa-trie": {
             "hashes": [
@@ -445,7 +235,6 @@
         },
         "markupsafe": {
             "hashes": [
-<<<<<<< HEAD
                 "sha256:05fb21170423db021895e1ea1e1f3ab3adb85d1c2333cbc2310f2a26bc77272e",
                 "sha256:0a4e4a1aff6c7ac4cd55792abf96c915634c2b97e3cc1c7129578aa68ebd754e",
                 "sha256:10bbfe99883db80bdbaff2dcf681dfc6533a614f700da1287707e8a5d78a8431",
@@ -500,69 +289,6 @@
             "markers": "python_version >= '3.7'",
             "version": "==2.1.3"
         },
-        "pip": {
-            "hashes": [
-                "sha256:0e7c86f486935893c708287b30bd050a36ac827ec7fe5e43fe7cb198dd835fba",
-                "sha256:3ef6ac33239e4027d9a5598a381b9d30880a1477e50039db2eac6e8a8f6d1b18"
-            ],
-            "markers": "python_version >= '3.7'",
-            "version": "==23.1.2"
-=======
-                "sha256:0576fe974b40a400449768941d5d0858cc624e3249dfd1e0c33674e5c7ca7aed",
-                "sha256:085fd3201e7b12809f9e6e9bc1e5c96a368c8523fad5afb02afe3c051ae4afcc",
-                "sha256:090376d812fb6ac5f171e5938e82e7f2d7adc2b629101cec0db8b267815c85e2",
-                "sha256:0b462104ba25f1ac006fdab8b6a01ebbfbce9ed37fd37fd4acd70c67c973e460",
-                "sha256:137678c63c977754abe9086a3ec011e8fd985ab90631145dfb9294ad09c102a7",
-                "sha256:1bea30e9bf331f3fef67e0a3877b2288593c98a21ccb2cf29b74c581a4eb3af0",
-                "sha256:22152d00bf4a9c7c83960521fc558f55a1adbc0631fbb00a9471e097b19d72e1",
-                "sha256:22731d79ed2eb25059ae3df1dfc9cb1546691cc41f4e3130fe6bfbc3ecbbecfa",
-                "sha256:2298c859cfc5463f1b64bd55cb3e602528db6fa0f3cfd568d3605c50678f8f03",
-                "sha256:28057e985dace2f478e042eaa15606c7efccb700797660629da387eb289b9323",
-                "sha256:2e7821bffe00aa6bd07a23913b7f4e01328c3d5cc0b40b36c0bd81d362faeb65",
-                "sha256:2ec4f2d48ae59bbb9d1f9d7efb9236ab81429a764dedca114f5fdabbc3788013",
-                "sha256:340bea174e9761308703ae988e982005aedf427de816d1afe98147668cc03036",
-                "sha256:40627dcf047dadb22cd25ea7ecfe9cbf3bbbad0482ee5920b582f3809c97654f",
-                "sha256:40dfd3fefbef579ee058f139733ac336312663c6706d1163b82b3003fb1925c4",
-                "sha256:4cf06cdc1dda95223e9d2d3c58d3b178aa5dacb35ee7e3bbac10e4e1faacb419",
-                "sha256:50c42830a633fa0cf9e7d27664637532791bfc31c731a87b202d2d8ac40c3ea2",
-                "sha256:55f44b440d491028addb3b88f72207d71eeebfb7b5dbf0643f7c023ae1fba619",
-                "sha256:608e7073dfa9e38a85d38474c082d4281f4ce276ac0010224eaba11e929dd53a",
-                "sha256:63ba06c9941e46fa389d389644e2d8225e0e3e5ebcc4ff1ea8506dce646f8c8a",
-                "sha256:65608c35bfb8a76763f37036547f7adfd09270fbdbf96608be2bead319728fcd",
-                "sha256:665a36ae6f8f20a4676b53224e33d456a6f5a72657d9c83c2aa00765072f31f7",
-                "sha256:6d6607f98fcf17e534162f0709aaad3ab7a96032723d8ac8750ffe17ae5a0666",
-                "sha256:7313ce6a199651c4ed9d7e4cfb4aa56fe923b1adf9af3b420ee14e6d9a73df65",
-                "sha256:7668b52e102d0ed87cb082380a7e2e1e78737ddecdde129acadb0eccc5423859",
-                "sha256:7df70907e00c970c60b9ef2938d894a9381f38e6b9db73c5be35e59d92e06625",
-                "sha256:7e007132af78ea9df29495dbf7b5824cb71648d7133cf7848a2a5dd00d36f9ff",
-                "sha256:835fb5e38fd89328e9c81067fd642b3593c33e1e17e2fdbf77f5676abb14a156",
-                "sha256:8bca7e26c1dd751236cfb0c6c72d4ad61d986e9a41bbf76cb445f69488b2a2bd",
-                "sha256:8db032bf0ce9022a8e41a22598eefc802314e81b879ae093f36ce9ddf39ab1ba",
-                "sha256:99625a92da8229df6d44335e6fcc558a5037dd0a760e11d84be2260e6f37002f",
-                "sha256:9cad97ab29dfc3f0249b483412c85c8ef4766d96cdf9dcf5a1e3caa3f3661cf1",
-                "sha256:a4abaec6ca3ad8660690236d11bfe28dfd707778e2442b45addd2f086d6ef094",
-                "sha256:a6e40afa7f45939ca356f348c8e23048e02cb109ced1eb8420961b2f40fb373a",
-                "sha256:a6f2fcca746e8d5910e18782f976489939d54a91f9411c32051b4aab2bd7c513",
-                "sha256:a806db027852538d2ad7555b203300173dd1b77ba116de92da9afbc3a3be3eed",
-                "sha256:abcabc8c2b26036d62d4c746381a6f7cf60aafcc653198ad678306986b09450d",
-                "sha256:b8526c6d437855442cdd3d87eede9c425c4445ea011ca38d937db299382e6fa3",
-                "sha256:bb06feb762bade6bf3c8b844462274db0c76acc95c52abe8dbed28ae3d44a147",
-                "sha256:c0a33bc9f02c2b17c3ea382f91b4db0e6cde90b63b296422a939886a7a80de1c",
-                "sha256:c4a549890a45f57f1ebf99c067a4ad0cb423a05544accaf2b065246827ed9603",
-                "sha256:ca244fa73f50a800cf8c3ebf7fd93149ec37f5cb9596aa8873ae2c1d23498601",
-                "sha256:cf877ab4ed6e302ec1d04952ca358b381a882fbd9d1b07cccbfd61783561f98a",
-                "sha256:d9d971ec1e79906046aa3ca266de79eac42f1dbf3612a05dc9368125952bd1a1",
-                "sha256:da25303d91526aac3672ee6d49a2f3db2d9502a4a60b55519feb1a4c7714e07d",
-                "sha256:e55e40ff0cc8cc5c07996915ad367fa47da6b3fc091fdadca7f5403239c5fec3",
-                "sha256:f03a532d7dee1bed20bc4884194a16160a2de9ffc6354b3878ec9682bb623c54",
-                "sha256:f1cd098434e83e656abf198f103a8207a8187c0fc110306691a2e94a78d0abb2",
-                "sha256:f2bfb563d0211ce16b63c7cb9395d2c682a23187f54c3d79bfec33e6705473c6",
-                "sha256:f8ffb705ffcf5ddd0e80b65ddf7bed7ee4f5a441ea7d3419e861a12eaf41af58"
-            ],
-            "markers": "python_version >= '3.7'",
-            "version": "==2.1.2"
->>>>>>> 708c25f2
-        },
         "pipenv": {
             "hashes": [
                 "sha256:05958fadcd70b2de6a27542fcd2bd72dd5c59c6d35307fdac3e06361fb06e30e",
@@ -573,19 +299,11 @@
         },
         "platformdirs": {
             "hashes": [
-<<<<<<< HEAD
                 "sha256:cec7b889196b9144d088e4c57d9ceef7374f6c39694ad1577a0aab50d27ea28c",
                 "sha256:f87ca4fcff7d2b0f81c6a748a77973d7af0f4d526f98f308477c3c436c74d528"
             ],
             "markers": "python_version >= '3.7'",
             "version": "==3.8.1"
-=======
-                "sha256:47692bc24c1958e8b0f13dd727307cff1db103fca36399f457da8e05f222fdc4",
-                "sha256:7954a68d0ba23558d753f73437c55f89027cf8f5108c19844d4b82e5af396335"
-            ],
-            "markers": "python_version >= '3.7'",
-            "version": "==3.5.0"
->>>>>>> 708c25f2
         },
         "portabletab": {
             "hashes": [
@@ -630,13 +348,6 @@
                 "sha256:ff4a67282af21fb6a16b99f7d2397c4c6462b3a59b9b751e6860ccfb5c838398"
             ],
             "version": "==1.3.0"
-<<<<<<< HEAD
-        },
-        "pygeonlp": {
-            "editable": true,
-            "path": "."
-=======
->>>>>>> 708c25f2
         },
         "python-dateutil": {
             "hashes": [
@@ -648,19 +359,11 @@
         },
         "requests": {
             "hashes": [
-<<<<<<< HEAD
                 "sha256:58cd2187c01e70e6e26505bca751777aa9f2ee0b7f4300988b709f44e013003f",
                 "sha256:942c5a758f98d790eaed1a29cb6eefc7ffb0d1cf7af05c3d2791656dbd6ad1e1"
             ],
             "index": "pypi",
             "version": "==2.31.0"
-=======
-                "sha256:10e94cc4f3121ee6da529d358cdaeaff2f1c409cd377dbc72b825852f2f7e294",
-                "sha256:239d7d4458afcb28a692cdd298d87542235f4ca8d36d03a15bfc128a6559a2f4"
-            ],
-            "index": "pypi",
-            "version": "==2.30.0"
->>>>>>> 708c25f2
         },
         "rtree": {
             "hashes": [
@@ -712,24 +415,13 @@
             ],
             "markers": "python_version >= '3.7'",
             "version": "==1.0.1"
-<<<<<<< HEAD
-        },
-        "setuptools": {
-            "hashes": [
-                "sha256:11e52c67415a381d10d6b462ced9cfb97066179f0e871399e006c4ab101fc85f",
-                "sha256:baf1fdb41c6da4cd2eae722e135500da913332ab3f2f5c7d33af9b492acb5235"
-            ],
-            "markers": "python_version >= '3.7'",
-            "version": "==68.0.0"
-=======
->>>>>>> 708c25f2
         },
         "six": {
             "hashes": [
                 "sha256:1e61c37477a1626458e36f7b1d82aa5c9b094fa4802892072e49de9c60c4c926",
                 "sha256:8abb2f1d86890a2dfb989f9a77cfcfd3e47c2a354b01111771326f8aa26e0254"
             ],
-            "markers": "python_version >= '2.7' and python_version not in '3.0, 3.1, 3.2, 3.3'",
+            "markers": "python_version >= '2.7' and python_version not in '3.0, 3.1, 3.2'",
             "version": "==1.16.0"
         },
         "tqdm": {
@@ -742,7 +434,6 @@
         },
         "urllib3": {
             "hashes": [
-<<<<<<< HEAD
                 "sha256:48e7fafa40319d358848e1bc6809b208340fafe2096f1725d05d67443d0483d1",
                 "sha256:bee28b5e56addb8226c96f7f13ac28cb4c301dd5ea8a6ca179c0b9835e032825"
             ],
@@ -756,21 +447,6 @@
             ],
             "markers": "python_version >= '3.7'",
             "version": "==20.23.1"
-=======
-                "sha256:61717a1095d7e155cdb737ac7bb2f4324a858a1e2e6466f6d03ff630ca68d3cc",
-                "sha256:d055c2f9d38dc53c808f6fdc8eab7360b6fdbbde02340ed25cfbcd817c62469e"
-            ],
-            "markers": "python_version >= '3.7'",
-            "version": "==2.0.2"
-        },
-        "virtualenv": {
-            "hashes": [
-                "sha256:6abec7670e5802a528357fdc75b26b9f57d5d92f29c5462ba0fbe45feacc685e",
-                "sha256:a85caa554ced0c0afbd0d638e7e2d7b5f92d23478d05d17a76daeac8f279f924"
-            ],
-            "markers": "python_version >= '3.7'",
-            "version": "==20.23.0"
->>>>>>> 708c25f2
         },
         "virtualenv-clone": {
             "hashes": [
@@ -782,19 +458,11 @@
         },
         "werkzeug": {
             "hashes": [
-<<<<<<< HEAD
                 "sha256:935539fa1413afbb9195b24880778422ed620c0fc09670945185cce4d91a8890",
                 "sha256:98c774df2f91b05550078891dee5f0eb0cb797a522c757a2452b9cee5b202330"
             ],
             "markers": "python_version >= '3.8'",
             "version": "==2.3.6"
-=======
-                "sha256:4866679a0722de00796a74086238bb3b98d90f423f05de039abb09315487254a",
-                "sha256:a987caf1092edc7523edb139edb20c70571c4a8d5eed02e0b547b4739174d091"
-            ],
-            "markers": "python_version >= '3.8'",
-            "version": "==2.3.3"
->>>>>>> 708c25f2
         },
         "wrapt": {
             "hashes": [
@@ -891,7 +559,6 @@
             "hashes": [
                 "sha256:1a1a85c1595e07d8db14c5f09f09e6433502c51c595970edc090551f0db99414",
                 "sha256:33c16e3353dbd13028ab4799a0f89a83f113405c766e9c122df8a06f5b85b3f4"
-<<<<<<< HEAD
             ],
             "markers": "python_version >= '3.7'",
             "version": "==6.0.0"
@@ -902,35 +569,15 @@
                 "sha256:c3d739772abb7bc2860abf5f2ec284223d9ad5c76da018234f6f50d6f31ab1f0"
             ],
             "markers": "python_version >= '3.7'",
-=======
-            ],
-            "markers": "python_version >= '3.7'",
-            "version": "==6.0.0"
-        },
-        "blinker": {
-            "hashes": [
-                "sha256:4afd3de66ef3a9f8067559fb7a1cbe555c17dcbe15971b05d1b625c3e7abe213",
-                "sha256:c3d739772abb7bc2860abf5f2ec284223d9ad5c76da018234f6f50d6f31ab1f0"
-            ],
-            "markers": "python_version >= '3.7'",
->>>>>>> 708c25f2
             "version": "==1.6.2"
         },
         "certifi": {
             "hashes": [
-<<<<<<< HEAD
                 "sha256:0f0d56dc5a6ad56fd4ba36484d6cc34451e1c6548c61daad8c320169f91eddc7",
                 "sha256:c6c2e98f5c7869efca1f8916fed228dd91539f9f1b444c314c06eef02980c716"
             ],
             "markers": "python_version >= '3.6'",
             "version": "==2023.5.7"
-=======
-                "sha256:35824b4c3a97115964b408844d64aa14db1cc518f6562e8d7261699d1350a9e3",
-                "sha256:4ad3232f5e926d6718ec31cfc1fcadfde020920e278684144551c91769c7bc18"
-            ],
-            "markers": "python_version >= '3.6'",
-            "version": "==2022.12.7"
->>>>>>> 708c25f2
         },
         "cffi": {
             "hashes": [
@@ -1003,7 +650,6 @@
         },
         "charset-normalizer": {
             "hashes": [
-<<<<<<< HEAD
                 "sha256:04e57ab9fbf9607b77f7d057974694b4f6b142da9ed4a199859d9d4d5c63fe96",
                 "sha256:09393e1b2a9461950b1c9a45d5fd251dc7c6f228acab64da1c9c0165d9c7765c",
                 "sha256:0b87549028f680ca955556e3bd57013ab47474c3124dc069faa0b6545b6c9710",
@@ -1080,7 +726,7 @@
                 "sha256:f779d3ad205f108d14e99bb3859aa7dd8e9c68874617c72354d7ecaec2a054ac",
                 "sha256:f87f746ee241d30d6ed93969de31e5ffd09a2961a051e60ae6bddde9ec3583aa"
             ],
-            "markers": "python_full_version >= '3.7.0'",
+            "markers": "python_version >= '3.7'",
             "version": "==3.2.0"
         },
         "click": {
@@ -1127,127 +773,6 @@
             ],
             "markers": "python_version >= '3.7'",
             "version": "==0.20.1"
-=======
-                "sha256:04afa6387e2b282cf78ff3dbce20f0cc071c12dc8f685bd40960cc68644cfea6",
-                "sha256:04eefcee095f58eaabe6dc3cc2262f3bcd776d2c67005880894f447b3f2cb9c1",
-                "sha256:0be65ccf618c1e7ac9b849c315cc2e8a8751d9cfdaa43027d4f6624bd587ab7e",
-                "sha256:0c95f12b74681e9ae127728f7e5409cbbef9cd914d5896ef238cc779b8152373",
-                "sha256:0ca564606d2caafb0abe6d1b5311c2649e8071eb241b2d64e75a0d0065107e62",
-                "sha256:10c93628d7497c81686e8e5e557aafa78f230cd9e77dd0c40032ef90c18f2230",
-                "sha256:11d117e6c63e8f495412d37e7dc2e2fff09c34b2d09dbe2bee3c6229577818be",
-                "sha256:11d3bcb7be35e7b1bba2c23beedac81ee893ac9871d0ba79effc7fc01167db6c",
-                "sha256:12a2b561af122e3d94cdb97fe6fb2bb2b82cef0cdca131646fdb940a1eda04f0",
-                "sha256:12d1a39aa6b8c6f6248bb54550efcc1c38ce0d8096a146638fd4738e42284448",
-                "sha256:1435ae15108b1cb6fffbcea2af3d468683b7afed0169ad718451f8db5d1aff6f",
-                "sha256:1c60b9c202d00052183c9be85e5eaf18a4ada0a47d188a83c8f5c5b23252f649",
-                "sha256:1e8fcdd8f672a1c4fc8d0bd3a2b576b152d2a349782d1eb0f6b8e52e9954731d",
-                "sha256:20064ead0717cf9a73a6d1e779b23d149b53daf971169289ed2ed43a71e8d3b0",
-                "sha256:21fa558996782fc226b529fdd2ed7866c2c6ec91cee82735c98a197fae39f706",
-                "sha256:22908891a380d50738e1f978667536f6c6b526a2064156203d418f4856d6e86a",
-                "sha256:3160a0fd9754aab7d47f95a6b63ab355388d890163eb03b2d2b87ab0a30cfa59",
-                "sha256:322102cdf1ab682ecc7d9b1c5eed4ec59657a65e1c146a0da342b78f4112db23",
-                "sha256:34e0a2f9c370eb95597aae63bf85eb5e96826d81e3dcf88b8886012906f509b5",
-                "sha256:3573d376454d956553c356df45bb824262c397c6e26ce43e8203c4c540ee0acb",
-                "sha256:3747443b6a904001473370d7810aa19c3a180ccd52a7157aacc264a5ac79265e",
-                "sha256:38e812a197bf8e71a59fe55b757a84c1f946d0ac114acafaafaf21667a7e169e",
-                "sha256:3a06f32c9634a8705f4ca9946d667609f52cf130d5548881401f1eb2c39b1e2c",
-                "sha256:3a5fc78f9e3f501a1614a98f7c54d3969f3ad9bba8ba3d9b438c3bc5d047dd28",
-                "sha256:3d9098b479e78c85080c98e1e35ff40b4a31d8953102bb0fd7d1b6f8a2111a3d",
-                "sha256:3dc5b6a8ecfdc5748a7e429782598e4f17ef378e3e272eeb1340ea57c9109f41",
-                "sha256:4155b51ae05ed47199dc5b2a4e62abccb274cee6b01da5b895099b61b1982974",
-                "sha256:49919f8400b5e49e961f320c735388ee686a62327e773fa5b3ce6721f7e785ce",
-                "sha256:53d0a3fa5f8af98a1e261de6a3943ca631c526635eb5817a87a59d9a57ebf48f",
-                "sha256:5f008525e02908b20e04707a4f704cd286d94718f48bb33edddc7d7b584dddc1",
-                "sha256:628c985afb2c7d27a4800bfb609e03985aaecb42f955049957814e0491d4006d",
-                "sha256:65ed923f84a6844de5fd29726b888e58c62820e0769b76565480e1fdc3d062f8",
-                "sha256:6734e606355834f13445b6adc38b53c0fd45f1a56a9ba06c2058f86893ae8017",
-                "sha256:6baf0baf0d5d265fa7944feb9f7451cc316bfe30e8df1a61b1bb08577c554f31",
-                "sha256:6f4f4668e1831850ebcc2fd0b1cd11721947b6dc7c00bf1c6bd3c929ae14f2c7",
-                "sha256:6f5c2e7bc8a4bf7c426599765b1bd33217ec84023033672c1e9a8b35eaeaaaf8",
-                "sha256:6f6c7a8a57e9405cad7485f4c9d3172ae486cfef1344b5ddd8e5239582d7355e",
-                "sha256:7381c66e0561c5757ffe616af869b916c8b4e42b367ab29fedc98481d1e74e14",
-                "sha256:73dc03a6a7e30b7edc5b01b601e53e7fc924b04e1835e8e407c12c037e81adbd",
-                "sha256:74db0052d985cf37fa111828d0dd230776ac99c740e1a758ad99094be4f1803d",
-                "sha256:75f2568b4189dda1c567339b48cba4ac7384accb9c2a7ed655cd86b04055c795",
-                "sha256:78cacd03e79d009d95635e7d6ff12c21eb89b894c354bd2b2ed0b4763373693b",
-                "sha256:80d1543d58bd3d6c271b66abf454d437a438dff01c3e62fdbcd68f2a11310d4b",
-                "sha256:830d2948a5ec37c386d3170c483063798d7879037492540f10a475e3fd6f244b",
-                "sha256:891cf9b48776b5c61c700b55a598621fdb7b1e301a550365571e9624f270c203",
-                "sha256:8f25e17ab3039b05f762b0a55ae0b3632b2e073d9c8fc88e89aca31a6198e88f",
-                "sha256:9a3267620866c9d17b959a84dd0bd2d45719b817245e49371ead79ed4f710d19",
-                "sha256:a04f86f41a8916fe45ac5024ec477f41f886b3c435da2d4e3d2709b22ab02af1",
-                "sha256:aaf53a6cebad0eae578f062c7d462155eada9c172bd8c4d250b8c1d8eb7f916a",
-                "sha256:abc1185d79f47c0a7aaf7e2412a0eb2c03b724581139193d2d82b3ad8cbb00ac",
-                "sha256:ac0aa6cd53ab9a31d397f8303f92c42f534693528fafbdb997c82bae6e477ad9",
-                "sha256:ac3775e3311661d4adace3697a52ac0bab17edd166087d493b52d4f4f553f9f0",
-                "sha256:b06f0d3bf045158d2fb8837c5785fe9ff9b8c93358be64461a1089f5da983137",
-                "sha256:b116502087ce8a6b7a5f1814568ccbd0e9f6cfd99948aa59b0e241dc57cf739f",
-                "sha256:b82fab78e0b1329e183a65260581de4375f619167478dddab510c6c6fb04d9b6",
-                "sha256:bd7163182133c0c7701b25e604cf1611c0d87712e56e88e7ee5d72deab3e76b5",
-                "sha256:c36bcbc0d5174a80d6cccf43a0ecaca44e81d25be4b7f90f0ed7bcfbb5a00909",
-                "sha256:c3af8e0f07399d3176b179f2e2634c3ce9c1301379a6b8c9c9aeecd481da494f",
-                "sha256:c84132a54c750fda57729d1e2599bb598f5fa0344085dbde5003ba429a4798c0",
-                "sha256:cb7b2ab0188829593b9de646545175547a70d9a6e2b63bf2cd87a0a391599324",
-                "sha256:cca4def576f47a09a943666b8f829606bcb17e2bc2d5911a46c8f8da45f56755",
-                "sha256:cf6511efa4801b9b38dc5546d7547d5b5c6ef4b081c60b23e4d941d0eba9cbeb",
-                "sha256:d16fd5252f883eb074ca55cb622bc0bee49b979ae4e8639fff6ca3ff44f9f854",
-                "sha256:d2686f91611f9e17f4548dbf050e75b079bbc2a82be565832bc8ea9047b61c8c",
-                "sha256:d7fc3fca01da18fbabe4625d64bb612b533533ed10045a2ac3dd194bfa656b60",
-                "sha256:dd5653e67b149503c68c4018bf07e42eeed6b4e956b24c00ccdf93ac79cdff84",
-                "sha256:de5695a6f1d8340b12a5d6d4484290ee74d61e467c39ff03b39e30df62cf83a0",
-                "sha256:e0ac8959c929593fee38da1c2b64ee9778733cdf03c482c9ff1d508b6b593b2b",
-                "sha256:e1b25e3ad6c909f398df8921780d6a3d120d8c09466720226fc621605b6f92b1",
-                "sha256:e633940f28c1e913615fd624fcdd72fdba807bf53ea6925d6a588e84e1151531",
-                "sha256:e89df2958e5159b811af9ff0f92614dabf4ff617c03a4c1c6ff53bf1c399e0e1",
-                "sha256:ea9f9c6034ea2d93d9147818f17c2a0860d41b71c38b9ce4d55f21b6f9165a11",
-                "sha256:f645caaf0008bacf349875a974220f1f1da349c5dbe7c4ec93048cdc785a3326",
-                "sha256:f8303414c7b03f794347ad062c0516cee0e15f7a612abd0ce1e25caf6ceb47df",
-                "sha256:fca62a8301b605b954ad2e9c3666f9d97f63872aa4efcae5492baca2056b74ab"
-            ],
-            "markers": "python_version >= '3.7'",
-            "version": "==3.1.0"
-        },
-        "click": {
-            "hashes": [
-                "sha256:7682dc8afb30297001674575ea00d1814d808d6a36af415a82bd481d37ba7b8e",
-                "sha256:bb4d8133cb15a609f44e8213d9b391b0809795062913b383c62be0ee95b1db48"
-            ],
-            "markers": "python_version >= '3.7'",
-            "version": "==8.1.3"
-        },
-        "cryptography": {
-            "hashes": [
-                "sha256:05dc219433b14046c476f6f09d7636b92a1c3e5808b9a6536adf4932b3b2c440",
-                "sha256:0dcca15d3a19a66e63662dc8d30f8036b07be851a8680eda92d079868f106288",
-                "sha256:142bae539ef28a1c76794cca7f49729e7c54423f615cfd9b0b1fa90ebe53244b",
-                "sha256:3daf9b114213f8ba460b829a02896789751626a2a4e7a43a28ee77c04b5e4958",
-                "sha256:48f388d0d153350f378c7f7b41497a54ff1513c816bcbbcafe5b829e59b9ce5b",
-                "sha256:4df2af28d7bedc84fe45bd49bc35d710aede676e2a4cb7fc6d103a2adc8afe4d",
-                "sha256:4f01c9863da784558165f5d4d916093737a75203a5c5286fde60e503e4276c7a",
-                "sha256:7a38250f433cd41df7fcb763caa3ee9362777fdb4dc642b9a349721d2bf47404",
-                "sha256:8f79b5ff5ad9d3218afb1e7e20ea74da5f76943ee5edb7f76e56ec5161ec782b",
-                "sha256:956ba8701b4ffe91ba59665ed170a2ebbdc6fc0e40de5f6059195d9f2b33ca0e",
-                "sha256:a04386fb7bc85fab9cd51b6308633a3c271e3d0d3eae917eebab2fac6219b6d2",
-                "sha256:a95f4802d49faa6a674242e25bfeea6fc2acd915b5e5e29ac90a32b1139cae1c",
-                "sha256:adc0d980fd2760c9e5de537c28935cc32b9353baaf28e0814df417619c6c8c3b",
-                "sha256:aecbb1592b0188e030cb01f82d12556cf72e218280f621deed7d806afd2113f9",
-                "sha256:b12794f01d4cacfbd3177b9042198f3af1c856eedd0a98f10f141385c809a14b",
-                "sha256:c0764e72b36a3dc065c155e5b22f93df465da9c39af65516fe04ed3c68c92636",
-                "sha256:c33c0d32b8594fa647d2e01dbccc303478e16fdd7cf98652d5b3ed11aa5e5c99",
-                "sha256:cbaba590180cba88cb99a5f76f90808a624f18b169b90a4abb40c1fd8c19420e",
-                "sha256:d5a1bd0e9e2031465761dfa920c16b0065ad77321d8a8c1f5ee331021fda65e9"
-            ],
-            "markers": "python_version >= '3.6'",
-            "version": "==40.0.2"
-        },
-        "docutils": {
-            "hashes": [
-                "sha256:33995a6753c30b7f577febfc2c50411fec6aac7f7ffeb7c4cfe5991072dcf9e6",
-                "sha256:5e1de4d849fee02c63b040a4a3fd567f4ab104defd8a5511fbbc24a8a017efbc"
-            ],
-            "markers": "python_version >= '3.7'",
-            "version": "==0.19"
->>>>>>> 708c25f2
         },
         "exceptiongroup": {
             "hashes": [
@@ -1257,14 +782,6 @@
             "markers": "python_version < '3.11'",
             "version": "==1.1.2"
         },
-        "exceptiongroup": {
-            "hashes": [
-                "sha256:232c37c63e4f682982c8b6459f33a8981039e5fb8756b2074364e5055c498c9e",
-                "sha256:d484c3090ba2889ae2928419117447a14daf3c1231d5e30d0aae34f354f01785"
-            ],
-            "markers": "python_version < '3.11'",
-            "version": "==1.1.1"
-        },
         "flake8": {
             "hashes": [
                 "sha256:3833794e27ff64ea4e9cf5d410082a8b97ff1a06c16aa3d2027339cd0f1195c7",
@@ -1288,16 +805,6 @@
             ],
             "index": "pypi",
             "version": "==2.2.2"
-<<<<<<< HEAD
-=======
-        },
-        "gdal": {
-            "hashes": [
-                "sha256:a17eaa6872e4b7f7fa82f86aeccecc57d224bd054952a56db64368ecaf18509c"
-            ],
-            "index": "pypi",
-            "version": "==3.0.4"
->>>>>>> 708c25f2
         },
         "idna": {
             "hashes": [
@@ -1309,19 +816,11 @@
         },
         "importlib-metadata": {
             "hashes": [
-<<<<<<< HEAD
                 "sha256:3ebb78df84a805d7698245025b975d9d67053cd94c79245ba4b3eb694abe68bb",
                 "sha256:dbace7892d8c0c4ac1ad096662232f831d4e64f4c4545bd53016a3e9d4654743"
             ],
-            "markers": "python_version >= '3.8'",
+            "markers": "python_version < '3.12'",
             "version": "==6.8.0"
-=======
-                "sha256:43dd286a2cd8995d5eaef7fee2066340423b818ed3fd70adf0bad5f1fac53fed",
-                "sha256:92501cdf9cc66ebd3e612f1b4f0c0765dfa42f0fa38ffb319b6bd84dd675d705"
-            ],
-            "markers": "python_version < '3.12'",
-            "version": "==6.6.0"
->>>>>>> 708c25f2
         },
         "iniconfig": {
             "hashes": [
@@ -1340,29 +839,12 @@
             "version": "==2.1.2"
         },
         "jaraco.classes": {
-<<<<<<< HEAD
             "hashes": [
                 "sha256:10afa92b6743f25c0cf5f37c6bb6e18e2c5bb84a16527ccfc0040ea377e7aaeb",
                 "sha256:c063dd08e89217cee02c8d5e5ec560f2c8ce6cdc2fcdc2e68f7b2e5547ed3621"
             ],
             "markers": "python_version >= '3.8'",
             "version": "==3.3.0"
-=======
-            "hashes": [
-                "sha256:2353de3288bc6b82120752201c6b1c1a14b058267fa424ed5ce5984e3b922158",
-                "sha256:89559fa5c1d3c34eff6f631ad80bb21f378dbcbb35dd161fd2c6b93f5be2f98a"
-            ],
-            "markers": "python_version >= '3.7'",
-            "version": "==3.2.3"
-        },
-        "jedi": {
-            "hashes": [
-                "sha256:203c1fd9d969ab8f2119ec0a3342e0b49910045abe6af0a3ae83a5764d54639e",
-                "sha256:bae794c30d07f6d910d32a7048af09b5a39ed740918da923c6b780790ebac612"
-            ],
-            "index": "pypi",
-            "version": "==0.18.2"
->>>>>>> 708c25f2
         },
         "jeepney": {
             "hashes": [
@@ -1382,7 +864,6 @@
         },
         "keyring": {
             "hashes": [
-<<<<<<< HEAD
                 "sha256:4901caaf597bfd3bbd78c9a0c7c4c29fcd8310dab2cffefe749e916b6527acd6",
                 "sha256:ca0746a19ec421219f4d713f848fa297a661a8a8c1504867e55bfb5e09091509"
             ],
@@ -1452,77 +933,6 @@
             ],
             "markers": "python_version >= '3.7'",
             "version": "==2.1.3"
-=======
-                "sha256:771ed2a91909389ed6148631de678f82ddc73737d85a927f382a8a1b157898cd",
-                "sha256:ba2e15a9b35e21908d0aaf4e0a47acc52d6ae33444df0da2b49d41a46ef6d678"
-            ],
-            "markers": "python_version >= '3.7'",
-            "version": "==23.13.1"
-        },
-        "markdown-it-py": {
-            "hashes": [
-                "sha256:5a35f8d1870171d9acc47b99612dc146129b631baf04970128b568f190d0cc30",
-                "sha256:7c9a5e412688bc771c67432cbfebcdd686c93ce6484913dccf06cb5a0bea35a1"
-            ],
-            "markers": "python_version >= '3.7'",
-            "version": "==2.2.0"
-        },
-        "markupsafe": {
-            "hashes": [
-                "sha256:0576fe974b40a400449768941d5d0858cc624e3249dfd1e0c33674e5c7ca7aed",
-                "sha256:085fd3201e7b12809f9e6e9bc1e5c96a368c8523fad5afb02afe3c051ae4afcc",
-                "sha256:090376d812fb6ac5f171e5938e82e7f2d7adc2b629101cec0db8b267815c85e2",
-                "sha256:0b462104ba25f1ac006fdab8b6a01ebbfbce9ed37fd37fd4acd70c67c973e460",
-                "sha256:137678c63c977754abe9086a3ec011e8fd985ab90631145dfb9294ad09c102a7",
-                "sha256:1bea30e9bf331f3fef67e0a3877b2288593c98a21ccb2cf29b74c581a4eb3af0",
-                "sha256:22152d00bf4a9c7c83960521fc558f55a1adbc0631fbb00a9471e097b19d72e1",
-                "sha256:22731d79ed2eb25059ae3df1dfc9cb1546691cc41f4e3130fe6bfbc3ecbbecfa",
-                "sha256:2298c859cfc5463f1b64bd55cb3e602528db6fa0f3cfd568d3605c50678f8f03",
-                "sha256:28057e985dace2f478e042eaa15606c7efccb700797660629da387eb289b9323",
-                "sha256:2e7821bffe00aa6bd07a23913b7f4e01328c3d5cc0b40b36c0bd81d362faeb65",
-                "sha256:2ec4f2d48ae59bbb9d1f9d7efb9236ab81429a764dedca114f5fdabbc3788013",
-                "sha256:340bea174e9761308703ae988e982005aedf427de816d1afe98147668cc03036",
-                "sha256:40627dcf047dadb22cd25ea7ecfe9cbf3bbbad0482ee5920b582f3809c97654f",
-                "sha256:40dfd3fefbef579ee058f139733ac336312663c6706d1163b82b3003fb1925c4",
-                "sha256:4cf06cdc1dda95223e9d2d3c58d3b178aa5dacb35ee7e3bbac10e4e1faacb419",
-                "sha256:50c42830a633fa0cf9e7d27664637532791bfc31c731a87b202d2d8ac40c3ea2",
-                "sha256:55f44b440d491028addb3b88f72207d71eeebfb7b5dbf0643f7c023ae1fba619",
-                "sha256:608e7073dfa9e38a85d38474c082d4281f4ce276ac0010224eaba11e929dd53a",
-                "sha256:63ba06c9941e46fa389d389644e2d8225e0e3e5ebcc4ff1ea8506dce646f8c8a",
-                "sha256:65608c35bfb8a76763f37036547f7adfd09270fbdbf96608be2bead319728fcd",
-                "sha256:665a36ae6f8f20a4676b53224e33d456a6f5a72657d9c83c2aa00765072f31f7",
-                "sha256:6d6607f98fcf17e534162f0709aaad3ab7a96032723d8ac8750ffe17ae5a0666",
-                "sha256:7313ce6a199651c4ed9d7e4cfb4aa56fe923b1adf9af3b420ee14e6d9a73df65",
-                "sha256:7668b52e102d0ed87cb082380a7e2e1e78737ddecdde129acadb0eccc5423859",
-                "sha256:7df70907e00c970c60b9ef2938d894a9381f38e6b9db73c5be35e59d92e06625",
-                "sha256:7e007132af78ea9df29495dbf7b5824cb71648d7133cf7848a2a5dd00d36f9ff",
-                "sha256:835fb5e38fd89328e9c81067fd642b3593c33e1e17e2fdbf77f5676abb14a156",
-                "sha256:8bca7e26c1dd751236cfb0c6c72d4ad61d986e9a41bbf76cb445f69488b2a2bd",
-                "sha256:8db032bf0ce9022a8e41a22598eefc802314e81b879ae093f36ce9ddf39ab1ba",
-                "sha256:99625a92da8229df6d44335e6fcc558a5037dd0a760e11d84be2260e6f37002f",
-                "sha256:9cad97ab29dfc3f0249b483412c85c8ef4766d96cdf9dcf5a1e3caa3f3661cf1",
-                "sha256:a4abaec6ca3ad8660690236d11bfe28dfd707778e2442b45addd2f086d6ef094",
-                "sha256:a6e40afa7f45939ca356f348c8e23048e02cb109ced1eb8420961b2f40fb373a",
-                "sha256:a6f2fcca746e8d5910e18782f976489939d54a91f9411c32051b4aab2bd7c513",
-                "sha256:a806db027852538d2ad7555b203300173dd1b77ba116de92da9afbc3a3be3eed",
-                "sha256:abcabc8c2b26036d62d4c746381a6f7cf60aafcc653198ad678306986b09450d",
-                "sha256:b8526c6d437855442cdd3d87eede9c425c4445ea011ca38d937db299382e6fa3",
-                "sha256:bb06feb762bade6bf3c8b844462274db0c76acc95c52abe8dbed28ae3d44a147",
-                "sha256:c0a33bc9f02c2b17c3ea382f91b4db0e6cde90b63b296422a939886a7a80de1c",
-                "sha256:c4a549890a45f57f1ebf99c067a4ad0cb423a05544accaf2b065246827ed9603",
-                "sha256:ca244fa73f50a800cf8c3ebf7fd93149ec37f5cb9596aa8873ae2c1d23498601",
-                "sha256:cf877ab4ed6e302ec1d04952ca358b381a882fbd9d1b07cccbfd61783561f98a",
-                "sha256:d9d971ec1e79906046aa3ca266de79eac42f1dbf3612a05dc9368125952bd1a1",
-                "sha256:da25303d91526aac3672ee6d49a2f3db2d9502a4a60b55519feb1a4c7714e07d",
-                "sha256:e55e40ff0cc8cc5c07996915ad367fa47da6b3fc091fdadca7f5403239c5fec3",
-                "sha256:f03a532d7dee1bed20bc4884194a16160a2de9ffc6354b3878ec9682bb623c54",
-                "sha256:f1cd098434e83e656abf198f103a8207a8187c0fc110306691a2e94a78d0abb2",
-                "sha256:f2bfb563d0211ce16b63c7cb9395d2c682a23187f54c3d79bfec33e6705473c6",
-                "sha256:f8ffb705ffcf5ddd0e80b65ddf7bed7ee4f5a441ea7d3419e861a12eaf41af58"
-            ],
-            "markers": "python_version >= '3.7'",
-            "version": "==2.1.2"
->>>>>>> 708c25f2
         },
         "mccabe": {
             "hashes": [
@@ -1531,8 +941,6 @@
             ],
             "markers": "python_version >= '3.6'",
             "version": "==0.7.0"
-<<<<<<< HEAD
-=======
         },
         "mdurl": {
             "hashes": [
@@ -1549,107 +957,31 @@
             ],
             "markers": "python_version >= '3.7'",
             "version": "==9.1.0"
->>>>>>> 708c25f2
-        },
-        "mdurl": {
-            "hashes": [
-<<<<<<< HEAD
-                "sha256:84008a41e51615a49fc9966191ff91509e3c40b939176e643fd50a5c2196b8f8",
-                "sha256:bb413d29f5eea38f31dd4754dd7377d4465116fb207585f97bf925588687c1ba"
-            ],
-            "markers": "python_version >= '3.7'",
-            "version": "==0.1.2"
-=======
+        },
+        "mypy-extensions": {
+            "hashes": [
                 "sha256:4392f6c0eb8a5668a69e23d168ffa70f0be9ccfd32b5cc2d26a34ae5b844552d",
                 "sha256:75dbf8955dc00442a438fc4d0666508a9a97b6bd41aa2f0ffe9d2f2725af0782"
             ],
             "markers": "python_version >= '3.5'",
             "version": "==1.0.0"
         },
-        "numpy": {
-            "hashes": [
-                "sha256:0ec87a7084caa559c36e0a2309e4ecb1baa03b687201d0a847c8b0ed476a7187",
-                "sha256:1a7d6acc2e7524c9955e5c903160aa4ea083736fde7e91276b0e5d98e6332812",
-                "sha256:202de8f38fc4a45a3eea4b63e2f376e5f2dc64ef0fa692838e31a808520efaf7",
-                "sha256:210461d87fb02a84ef243cac5e814aad2b7f4be953b32cb53327bb49fd77fbb4",
-                "sha256:2d926b52ba1367f9acb76b0df6ed21f0b16a1ad87c6720a1121674e5cf63e2b6",
-                "sha256:352ee00c7f8387b44d19f4cada524586f07379c0d49270f87233983bc5087ca0",
-                "sha256:35400e6a8d102fd07c71ed7dcadd9eb62ee9a6e84ec159bd48c28235bbb0f8e4",
-                "sha256:3c1104d3c036fb81ab923f507536daedc718d0ad5a8707c6061cdfd6d184e570",
-                "sha256:4719d5aefb5189f50887773699eaf94e7d1e02bf36c1a9d353d9f46703758ca4",
-                "sha256:4749e053a29364d3452c034827102ee100986903263e89884922ef01a0a6fd2f",
-                "sha256:5342cf6aad47943286afa6f1609cad9b4266a05e7f2ec408e2cf7aea7ff69d80",
-                "sha256:56e48aec79ae238f6e4395886b5eaed058abb7231fb3361ddd7bfdf4eed54289",
-                "sha256:76e3f4e85fc5d4fd311f6e9b794d0c00e7002ec122be271f2019d63376f1d385",
-                "sha256:7776ea65423ca6a15255ba1872d82d207bd1e09f6d0894ee4a64678dd2204078",
-                "sha256:784c6da1a07818491b0ffd63c6bbe5a33deaa0e25a20e1b3ea20cf0e43f8046c",
-                "sha256:8535303847b89aa6b0f00aa1dc62867b5a32923e4d1681a35b5eef2d9591a463",
-                "sha256:9a7721ec204d3a237225db3e194c25268faf92e19338a35f3a224469cb6039a3",
-                "sha256:a1d3c026f57ceaad42f8231305d4653d5f05dc6332a730ae5c0bea3513de0950",
-                "sha256:ab344f1bf21f140adab8e47fdbc7c35a477dc01408791f8ba00d018dd0bc5155",
-                "sha256:ab5f23af8c16022663a652d3b25dcdc272ac3f83c3af4c02eb8b824e6b3ab9d7",
-                "sha256:ae8d0be48d1b6ed82588934aaaa179875e7dc4f3d84da18d7eae6eb3f06c242c",
-                "sha256:c91c4afd8abc3908e00a44b2672718905b8611503f7ff87390cc0ac3423fb096",
-                "sha256:d5036197ecae68d7f491fcdb4df90082b0d4960ca6599ba2659957aafced7c17",
-                "sha256:d6cc757de514c00b24ae8cf5c876af2a7c3df189028d68c0cb4eaa9cd5afc2bf",
-                "sha256:d933fabd8f6a319e8530d0de4fcc2e6a61917e0b0c271fded460032db42a0fe4",
-                "sha256:ea8282b9bcfe2b5e7d491d0bf7f3e2da29700cec05b49e64d6246923329f2b02",
-                "sha256:ecde0f8adef7dfdec993fd54b0f78183051b6580f606111a6d789cd14c61ea0c",
-                "sha256:f21c442fdd2805e91799fbe044a7b999b8571bb0ab0f7850d0cb9641a687092b"
-            ],
-            "index": "pypi",
-            "version": "==1.24.3"
->>>>>>> 708c25f2
-        },
-        "more-itertools": {
-            "hashes": [
-<<<<<<< HEAD
-                "sha256:cabaa341ad0389ea83c17a94566a53ae4c9d07349861ecb14dc6d0345cf9ac5d",
-                "sha256:d2bc7f02446e86a68911e58ded76d6561eea00cddfb2a91e7019bbb586c799f3"
-            ],
-            "markers": "python_version >= '3.7'",
-            "version": "==9.1.0"
-=======
+        "packaging": {
+            "hashes": [
                 "sha256:994793af429502c4ea2ebf6bf664629d07c1a9fe974af92966e4b8d2df7edc61",
                 "sha256:a392980d2b6cffa644431898be54b0045151319d1e7ec34f0cfed48767dd334f"
             ],
             "markers": "python_version >= '3.7'",
             "version": "==23.1"
->>>>>>> 708c25f2
-        },
-        "mypy-extensions": {
-            "hashes": [
-                "sha256:4392f6c0eb8a5668a69e23d168ffa70f0be9ccfd32b5cc2d26a34ae5b844552d",
-                "sha256:75dbf8955dc00442a438fc4d0666508a9a97b6bd41aa2f0ffe9d2f2725af0782"
-            ],
-            "markers": "python_version >= '3.5'",
-            "version": "==1.0.0"
-        },
-        "packaging": {
-            "hashes": [
-<<<<<<< HEAD
-                "sha256:994793af429502c4ea2ebf6bf664629d07c1a9fe974af92966e4b8d2df7edc61",
-                "sha256:a392980d2b6cffa644431898be54b0045151319d1e7ec34f0cfed48767dd334f"
-            ],
-            "markers": "python_version >= '3.7'",
-            "version": "==23.1"
-=======
+        },
+        "pkginfo": {
+            "hashes": [
                 "sha256:4b7a555a6d5a22169fcc9cf7bfd78d296b0361adad412a346c1226849af5e546",
                 "sha256:8fd5896e8718a4372f0ea9cc9d96f6417c9b986e23a4d116dda26b62cc29d046"
             ],
             "markers": "python_version >= '3.6'",
             "version": "==1.9.6"
->>>>>>> 708c25f2
-        },
-        "pkginfo": {
-            "hashes": [
-                "sha256:4b7a555a6d5a22169fcc9cf7bfd78d296b0361adad412a346c1226849af5e546",
-                "sha256:8fd5896e8718a4372f0ea9cc9d96f6417c9b986e23a4d116dda26b62cc29d046"
-            ],
-            "markers": "python_version >= '3.6'",
-            "version": "==1.9.6"
-        },
-<<<<<<< HEAD
+        },
         "pluggy": {
             "hashes": [
                 "sha256:c2fd55a7d7a3863cba1a013e4e2414658b1d07b6bc57b3919e0c63c9abb99849",
@@ -1658,8 +990,6 @@
             "markers": "python_version >= '3.7'",
             "version": "==1.2.0"
         },
-=======
->>>>>>> 708c25f2
         "pycodestyle": {
             "hashes": [
                 "sha256:347187bdb476329d98f695c213d7295a846d1152ff4fe9bacb8a9590b8ee7053",
@@ -1693,7 +1023,6 @@
         },
         "pytest": {
             "hashes": [
-<<<<<<< HEAD
                 "sha256:78bf16451a2eb8c7a2ea98e32dc119fd2aa758f1d5d66dbf0a59d69a3969df32",
                 "sha256:b4bf8c45bd59934ed84001ad51e11b4ee40d40a1229d2c79f9c592b0a3f6bd8a"
             ],
@@ -1715,29 +1044,6 @@
             ],
             "index": "pypi",
             "version": "==2.31.0"
-=======
-                "sha256:3799fa815351fea3a5e96ac7e503a96fa51cc9942c3753cda7651b93c1cfa362",
-                "sha256:434afafd78b1d78ed0addf160ad2b77a30d35d4bdf8af234fe621919d9ed15e3"
-            ],
-            "index": "pypi",
-            "version": "==7.3.1"
-        },
-        "readme-renderer": {
-            "hashes": [
-                "sha256:cd653186dfc73055656f090f227f5cb22a046d7f71a841dfa305f55c9a513273",
-                "sha256:f67a16caedfa71eef48a31b39708637a6f4664c4394801a7b0d6432d13907343"
-            ],
-            "markers": "python_version >= '3.7'",
-            "version": "==37.3"
-        },
-        "requests": {
-            "hashes": [
-                "sha256:10e94cc4f3121ee6da529d358cdaeaff2f1c409cd377dbc72b825852f2f7e294",
-                "sha256:239d7d4458afcb28a692cdd298d87542235f4ca8d36d03a15bfc128a6559a2f4"
-            ],
-            "index": "pypi",
-            "version": "==2.30.0"
->>>>>>> 708c25f2
         },
         "requests-toolbelt": {
             "hashes": [
@@ -1757,19 +1063,11 @@
         },
         "rich": {
             "hashes": [
-<<<<<<< HEAD
                 "sha256:8f87bc7ee54675732fa66a05ebfe489e27264caeeff3728c945d25971b6485ec",
                 "sha256:d653d6bccede5844304c605d5aac802c7cf9621efd700b46c7ec2b51ea914898"
             ],
-            "markers": "python_full_version >= '3.7.0'",
+            "markers": "python_version >= '3.7'",
             "version": "==13.4.2"
-=======
-                "sha256:2d11b9b8dd03868f09b4fffadc84a6a8cda574e40dc90821bd845720ebb8e89c",
-                "sha256:69cdf53799e63f38b95b9bf9c875f8c90e78dd62b2f00c13a911c7a3b9fa4704"
-            ],
-            "markers": "python_version >= '3.7'",
-            "version": "==13.3.5"
->>>>>>> 708c25f2
         },
         "secretstorage": {
             "hashes": [
@@ -1778,22 +1076,13 @@
             ],
             "markers": "sys_platform == 'linux'",
             "version": "==3.3.3"
-<<<<<<< HEAD
-=======
-        },
-        "sexpdata": {
-            "hashes": [
-                "sha256:e8d5f75c378a07c6d1cc61fad9611b451c9383c0253052e16198a852e1620705"
-            ],
-            "version": "==1.0.0"
->>>>>>> 708c25f2
         },
         "six": {
             "hashes": [
                 "sha256:1e61c37477a1626458e36f7b1d82aa5c9b094fa4802892072e49de9c60c4c926",
                 "sha256:8abb2f1d86890a2dfb989f9a77cfcfd3e47c2a354b01111771326f8aa26e0254"
             ],
-            "markers": "python_version >= '2.7' and python_version not in '3.0, 3.1, 3.2, 3.3'",
+            "markers": "python_version >= '2.7' and python_version not in '3.0, 3.1, 3.2'",
             "version": "==1.16.0"
         },
         "tomli": {
@@ -1801,7 +1090,7 @@
                 "sha256:939de3e7a6161af0c887ef91b7d41a53e7c5a1ca976325f429cb46ea9bc30ecc",
                 "sha256:de526c12914f0c550d15924c62d72abc48d6fe7364aa87328337a31007fe8a4f"
             ],
-            "markers": "python_version < '3.11'",
+            "markers": "python_version < '3.11' and python_version < '3.11'",
             "version": "==2.0.1"
         },
         "twine": {
@@ -1822,19 +1111,11 @@
         },
         "typing-extensions": {
             "hashes": [
-<<<<<<< HEAD
                 "sha256:440d5dd3af93b060174bf433bccd69b0babc3b15b1a8dca43789fd7f61514b36",
                 "sha256:b75ddc264f0ba5615db7ba217daeb99701ad295353c45f9e95963337ceeeffb2"
             ],
-            "markers": "python_version >= '3.7'",
+            "markers": "python_version > '3.6'",
             "version": "==4.7.1"
-=======
-                "sha256:5cb5f4a79139d699607b3ef622a1dedafa84e115ab0024e0d9c044a9479ca7cb",
-                "sha256:fb33085c39dd998ac16d1431ebc293a8b3eedd00fd4a32de0ff79002c19511b4"
-            ],
-            "markers": "python_version >= '3.7'",
-            "version": "==4.5.0"
->>>>>>> 708c25f2
         },
         "typing-inspect": {
             "hashes": [
@@ -1845,19 +1126,11 @@
         },
         "urllib3": {
             "hashes": [
-<<<<<<< HEAD
                 "sha256:48e7fafa40319d358848e1bc6809b208340fafe2096f1725d05d67443d0483d1",
                 "sha256:bee28b5e56addb8226c96f7f13ac28cb4c301dd5ea8a6ca179c0b9835e032825"
             ],
             "markers": "python_version >= '3.7'",
             "version": "==2.0.3"
-=======
-                "sha256:61717a1095d7e155cdb737ac7bb2f4324a858a1e2e6466f6d03ff630ca68d3cc",
-                "sha256:d055c2f9d38dc53c808f6fdc8eab7360b6fdbbde02340ed25cfbcd817c62469e"
-            ],
-            "markers": "python_version >= '3.7'",
-            "version": "==2.0.2"
->>>>>>> 708c25f2
         },
         "webencodings": {
             "hashes": [
@@ -1868,7 +1141,6 @@
         },
         "werkzeug": {
             "hashes": [
-<<<<<<< HEAD
                 "sha256:935539fa1413afbb9195b24880778422ed620c0fc09670945185cce4d91a8890",
                 "sha256:98c774df2f91b05550078891dee5f0eb0cb797a522c757a2452b9cee5b202330"
             ],
@@ -1882,21 +1154,6 @@
             ],
             "markers": "python_version >= '3.8'",
             "version": "==3.16.0"
-=======
-                "sha256:4866679a0722de00796a74086238bb3b98d90f423f05de039abb09315487254a",
-                "sha256:a987caf1092edc7523edb139edb20c70571c4a8d5eed02e0b547b4739174d091"
-            ],
-            "markers": "python_version >= '3.8'",
-            "version": "==2.3.3"
-        },
-        "zipp": {
-            "hashes": [
-                "sha256:112929ad649da941c23de50f356a2b5570c954b65150642bccdd66bf194d224b",
-                "sha256:48904fc76a60e542af151aded95726c1a5c34ed43ab4134b597665c86d7ad556"
-            ],
-            "markers": "python_version >= '3.7'",
-            "version": "==3.15.0"
->>>>>>> 708c25f2
         }
     }
 }