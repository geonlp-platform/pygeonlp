--- conflicted
+++ resolved
@@ -140,11 +140,7 @@
 # Setup tools
 setup(
     name='pygeonlp',
-<<<<<<< HEAD
-    version='1.2.2.post1',
-=======
     version='1.2.3',
->>>>>>> 9607a1cb
     description='A Python module for geotagging Japanese texts.',
     author='GeoNLP Project Team',
     author_email='geonlp@nii.ac.jp',
