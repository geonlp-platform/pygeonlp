[[source]]
name = "pypi"
url = "https://pypi.org/simple"
verify_ssl = true

[dev-packages]
autopep8 = "*"
flake8 = "*"
<<<<<<< HEAD
pytest = "*"
twine = "*"
flask-jsonrpc = "*"
=======
epc = "*"
jedi = "*"
flask-jsonrpc = "*"
numpy = "*"
pytest = "*"
twine = "*"
gdal = "==3.0.4"
>>>>>>> 708c25f2

[packages]
pipenv = "~=2021.5.29"
python-dateutil = "~=2.8.1"
requests = "*"
geographiclib = "*"
<<<<<<< HEAD
jageocoder = ">=2.0.0"
=======
jageocoder = ">=1.1.3"
setuptools = "<58.0.0"
>>>>>>> 708c25f2

[requires]
python_version = ">= 3.7, < 3.11"

[scripts]
format = "autopep8 -ivr --ignore E226,E24,W50,W690,E501 ."
lint = "flake8 --show-source --extend-ignore E501 ."<|MERGE_RESOLUTION|>--- conflicted
+++ resolved
@@ -6,31 +6,17 @@
 [dev-packages]
 autopep8 = "*"
 flake8 = "*"
-<<<<<<< HEAD
 pytest = "*"
 twine = "*"
 flask-jsonrpc = "*"
-=======
-epc = "*"
-jedi = "*"
-flask-jsonrpc = "*"
-numpy = "*"
-pytest = "*"
-twine = "*"
-gdal = "==3.0.4"
->>>>>>> 708c25f2
 
 [packages]
 pipenv = "~=2021.5.29"
 python-dateutil = "~=2.8.1"
 requests = "*"
 geographiclib = "*"
-<<<<<<< HEAD
 jageocoder = ">=2.0.0"
-=======
-jageocoder = ">=1.1.3"
 setuptools = "<58.0.0"
->>>>>>> 708c25f2
 
 [requires]
 python_version = ">= 3.7, < 3.11"
