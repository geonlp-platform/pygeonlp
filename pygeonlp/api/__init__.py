from logging import getLogger
import os
import warnings

from deprecated import deprecated
import jageocoder

from pygeonlp.api.dict_manager import DictManager
from pygeonlp.api.workflow import Workflow, WorkflowError

logger = getLogger(__name__)
_default_workflow = None
_default_manager = None

<<<<<<< HEAD
__version__ = '1.2.2.post1'
=======
__version__ = '1.2.3'
>>>>>>> 9607a1cb


def get_db_dir():
    """
    データベースディレクトリを取得します。
    データベースディレクトリは次の優先順位に従って決定します。

    - 環境変数 ``GEONLP_DB_DIR`` の値
    - 環境変数 ``HOME`` が指すディレクトリの下の ``geonlp/db/``

    どちらの環境変数も指定されていない場合は ``RuntimeError`` を送出して
    終了します。

    Return
    ------
    str
        ディレクトリの絶対パス。
    """
    # 環境変数 GEONLP_DB_DIR をチェック
    db_dir = os.environ.get('GEONLP_DB_DIR')
    if db_dir:
        db_dir = os.path.abspath(db_dir)

    # 環境変数 HOME が利用できれば $HOME/geonlp/db
    home = os.environ.get('HOME')
    if not db_dir and home:
        db_dir = os.path.join(home, 'geonlp/db')
        db_dir = os.path.abspath(db_dir)

    if not db_dir:
        raise RuntimeError(("データベースディレクトリを環境変数 "
                            "GEONLP_DB_DIR で指定してください。"))

    return db_dir


def get_jageocoder_db_dir():
    """
    **deprecated**

    jageocoder の辞書が配置されているディレクトリを取得します。
    次の優先順位に従って決定します。

    - 環境変数 ``JAGEOCODER_DB_DIR`` の値
    - 環境変数 ``HOME`` が指すディレクトリの下の ``jageocoder/db``
    - どちらの環境変数も指定されていない場合は None

    Return
    ------
    str
        ディレクトリの絶対パス、または None。
    """
    warnings.warn(('get_jageocoder_db_dir() はver.1.2で廃止予定です。'
                   'jageocoder.get_db_dir() を利用してください。'),
                  DeprecationWarning)

    return jageocoder.get_db_dir()


def init(db_dir=None, **options):
    """
    API をデフォルトパラメータで初期化します。

    Parameters
    ----------
    db_dir : PathLike, optional
        データベースディレクトリ。
        省略した場合は ``api.get_db_dir()`` が返す値を利用します。

    Examples
    --------
    >>> import pygeonlp.api as api
    >>> api.init()

    Note
    ----
    実際には、この関数は初期化した Workflow オブジェクト ``_default_workflow``
    および DictManager オブジェクト ``_default_manager`` を作成し、
    利用可能な状態にします。
    ``pygeonlp.api`` の各関数は、これらのオブジェクトの
    メンバ関数を呼びだすヘルパー関数として実装されています。

    Workflow のパラメータを変更したい場合、 ``api.default_workflow()`` で
    Workflow オブジェクトを取得して ``set_parser()`` などを呼びだします。

    異なるパラメータで初期化した Workflow オブジェクトを生成し、
    直接そのメンバ関数を呼びだすことも可能です。
    """  # noqa: E501
    global _default_workflow, _default_manager
    if _default_workflow:
        del _default_workflow

    if _default_manager:
        del _default_manager

    _default_workflow = Workflow(db_dir=db_dir, **options)
    _default_manager = DictManager(db_dir=db_dir)


@deprecated(
    version='1.2.0',
    reason=(
        'This is a low level API. Call class methods of'
        ' "pygeonlp.api.service.Service" directly.')
)
def ma_parse(sentence):
    """
    センテンスを形態素解析した結果を MeCab 互換の文字列として返します。
    *deprecated* この関数は低水準 API なので、廃止予定です。

    Parameters
    ----------
    sentence : str
        解析する文字列。

    Returns
    -------
    str
        解析結果の改行区切りテキスト。

    Examples
    --------
    >>> import pygeonlp.api as api
    >>> api.init()
    >>> print(api.ma_parse('今日は国会議事堂前まで歩きました。'))
    <BLANKLINE>
    今日    名詞,副詞可能,*,*,*,*,今日,キョウ,キョー
    は      助詞,係助詞,*,*,*,*,は,ハ,ワ
    国会議事堂前    名詞,固有名詞,地名語,Bn4q6d:国会議事堂前駅/cE8W4w:国会議事堂前駅,*,*,国会議事堂前,,
    まで    助詞,副助詞,*,*,*,*,まで,マデ,マデ
    歩き    動詞,自立,*,*,五段・カ行イ音便,連用形,歩く,アルキ,アルキ
    まし    助動詞,*,*,*,特殊・マス,連用形,ます,マシ,マシ
    た      助動詞,*,*,*,特殊・タ,基本形,た,タ,タ
    。      記号,句点,*,*,*,*,。,。,。
    EOS
    <BLANKLINE>
    """  # noqa: E501
    _check_initialized()
    return _default_workflow.parser.service.ma_parse(sentence)


@deprecated(
    version='1.2.0',
    reason=(
        'This is a low level API. Call class methods of '
        '"pygeonlp.api.service.Service" directly.'
    )
)
def ma_parseNode(sentence):
    """
    センテンスを形態素解析した結果を MeCab 互換のノード配列として返します。
    *deprecated* この関数は低水準 API なので、廃止予定です。

    Parameters
    ----------
    sentence : str
        解析する文字列。

    Returns
    -------
    list
        解析結果のリスト。

    Example
    -------
    >>> import pygeonlp.api as api
    >>> api.init()
    >>> api.ma_parseNode('今日は国会議事堂前まで歩きました。')
    [{'conjugated_form': '*', 'conjugation_type': '*', 'original_form': '*', 'pos': 'BOS/EOS', 'prononciation': '*', 'subclass1': '*', 'subclass2': '*', 'subclass3': '*', 'surface': '', 'yomi': '*'}, {'conjugated_form': '*', 'conjugation_type': '*', 'original_form': '今日', 'pos': '名詞', 'prononciation': 'キョー', 'subclass1': '副詞可能', 'subclass2': '*', 'subclass3': '*', 'surface': '今日', 'yomi': 'キョウ'}, {'conjugated_form': '*', 'conjugation_type': '*', 'original_form': 'は', 'pos': '助詞', 'prononciation': 'ワ', 'subclass1': '係助詞', 'subclass2': '*', 'subclass3': '*', 'surface': 'は', 'yomi': 'ハ'}, {'conjugated_form': '*', 'conjugation_type': '*', 'original_form': '国会議事堂前', 'pos': '名詞', 'prononciation': '', 'subclass1': '固有名詞', 'subclass2': '地名語', 'subclass3': 'Bn4q6d:国会議事堂前駅/cE8W4w:国会議事堂前駅', 'surface': '国会議事堂前', 'yomi': ''}, {'conjugated_form': '*', 'conjugation_type': '*', 'original_form': 'まで', 'pos': '助詞', 'prononciation': 'マデ', 'subclass1': '副助詞', 'subclass2': '*', 'subclass3': '*', 'surface': 'まで', 'yomi': 'マデ'}, {'conjugated_form': '五段・カ行イ音便', 'conjugation_type': '連用形', 'original_form': '歩く', 'pos': '動詞', 'prononciation': 'アルキ', 'subclass1': '自立', 'subclass2': '*', 'subclass3': '*', 'surface': '歩き', 'yomi': 'アルキ'}, {'conjugated_form': '特殊・マス', 'conjugation_type': '連用形', 'original_form': 'ます', 'pos': '助動詞', 'prononciation': 'マシ', 'subclass1': '*', 'subclass2': '*', 'subclass3': '*', 'surface': 'まし', 'yomi': 'マシ'}, {'conjugated_form': '特殊・タ', 'conjugation_type': '基本形', 'original_form': 'た', 'pos': '助動詞', 'prononciation': 'タ', 'subclass1': '*', 'subclass2': '*', 'subclass3': '*', 'surface': 'た', 'yomi': 'タ'}, {'conjugated_form': '*', 'conjugation_type': '*', 'original_form': '。', 'pos': '記号', 'prononciation': '。', 'subclass1': '句点', 'subclass2': '*', 'subclass3': '*', 'surface': '。', 'yomi': '。'}, {'conjugated_form': '*', 'conjugation_type': '*', 'original_form': '*', 'pos': 'BOS/EOS', 'prononciation': '*', 'subclass1': '*', 'subclass2': '*', 'subclass3': '*', 'surface': '', 'yomi': '*'}]

    """  # noqa: E501
    _check_initialized()
    return _default_workflow.parser.service.ma_parseNode(sentence)


@deprecated(
    version='1.2.0',
    reason=(
        'This is a low level API. Call class methods of '
        '"pygeonlp.api.service.Service" directly.'
    )
)
def getWordInfo(geolod_id):
    """
    指定した geolod_id を持つ語の情報を返します。
    id が辞書に存在しない場合は None を返します。
    *deprecated* この関数は低水準 API なので、廃止予定です。

    Parameters
    ----------
    geolod_id : str or Iterable
        語の ID または ID のリストを返すイテレータ。

    Returns
    -------
    dict
        geolod_id をキー、語の情報を値に持つ dict。

    Examples
    --------
    >>> import pygeonlp.api as api
    >>> api.init()
    >>> api.getWordInfo('Bn4q6d')
    {'body': '国会議事堂前', 'dictionary_id': 3, 'entry_id': 'LrGGxY', 'geolod_id': 'Bn4q6d', 'hypernym': ['東京地下鉄', '4号線丸ノ内線'], 'institution_type': '民営鉄道', 'latitude': '35.674845', 'longitude': '139.74534166666666', 'ne_class': '鉄道施設/鉄道駅', 'railway_class': '普通鉄道', 'suffix': ['駅', ''], 'dictionary_identifier': 'geonlp:ksj-station-N02'}
    """  # noqa: E501
    _check_initialized()
    return _default_workflow.parser.service.getWordInfo(geolod_id)


@deprecated(
    version='1.2.0',
    reason=(
        'This is a low level API. Call class methods of '
        '"pygeonlp.api.service.Service" directly.'
    )
)
def searchWord(key):
    """
    指定した表記または読みを持つ語の情報を返します。
    一致する語が辞書に存在しない場合は None を返します。
    *deprecated* この関数は低水準 API なので、廃止予定です。

    Parameters
    ----------
    key : str
        語の表記または読み。

    Returns
    -------
    dict
        geolod_id をキー、語の情報を値に持つ dict。

    Examples
    --------
    >>> import pygeonlp.api as api
    >>> api.init()
    >>> api.searchWord('国会議事堂前')
    {'Bn4q6d': {'body': '国会議事堂前', 'dictionary_id': 3, 'entry_id': 'LrGGxY', 'geolod_id': 'Bn4q6d', 'hypernym': ['東京地下鉄', '4号線丸ノ内線'], 'institution_type': '民営鉄道', 'latitude': '35.674845', 'longitude': '139.74534166666666', 'ne_class': '鉄道施設/鉄道駅', 'railway_class': '普通鉄道', 'suffix': ['駅', ''], 'dictionary_identifier': 'geonlp:ksj-station-N02'}, 'cE8W4w': {'body': '国会議事堂前', 'dictionary_id': 3, 'entry_id': '4NFELa', 'geolod_id': 'cE8W4w', 'hypernym': ['東京地下鉄', '9号線千代田線'], 'institution_type': '民営鉄道', 'latitude': '35.673543333333335', 'longitude': '139.74305333333334', 'ne_class': '鉄道施設/鉄道駅', 'railway_class': '普通鉄道', 'suffix': ['駅', ''], 'dictionary_identifier': 'geonlp:ksj-station-N02'}}
    """  # noqa: E501
    _check_initialized()
    return _default_workflow.parser.service.searchWord(key)


@deprecated(
    version='1.2.0',
    reason=(
        'This is a low level API. Call class methods of '
        '"pygeonlp.api.service.Service" directly.'
    )
)
def getDictionary(id_or_identifier):
    """
    指定した id または identifier を持つ辞書のメタデータを返します。
    id, identifier に一致する辞書が存在しない場合は None を返します。

    Parameters
    ----------
    id_or_identifier : str or int
        str の場合は辞書 identifier で指定。
        int の場合は内部辞書 id で指定。

    Returns
    -------
    Metadata
        Metadata インスタンス。

    Examples
    --------
    >>> import pygeonlp.api as api
    >>> api.init()
    >>> api.getDictionary('geonlp:ksj-station-N02')
    {"@context": "https://schema.org/", "@type": "Dataset", "alternateName": "", "creator": [{"@type": "Organization", "name": "株式会社情報試作室", "sameAs": "https://www.info-proto.com/"}], "dateModified": "2021-08-27T17:18:18+09:00", "description": "国土数値情報「鉄道データ（N02）」から作成した、日本の鉄道駅（地下鉄を含む）の辞書です。hypernym には運営者名と路線名を記載しています。「都営」ではなく「東京都」のようになっていますので注意してください。自由フィールドとして、railway_classに「鉄道区分」、institution_typeに「事業者種別」を含みます。", "distribution": [{"@type": "DataDownload", "contentUrl": "https://www.info-proto.com/static/ksj-station-N02.csv", "encodingFormat": "text/csv"}], "identifier": ["geonlp:ksj-station-N02"], "isBasedOn": {"@type": "CreativeWork", "name": "国土数値情報 鉄道データ", "url": "https://nlftp.mlit.go.jp/ksj/gml/datalist/KsjTmplt-N02-v2_2.html"}, "keywords": ["GeoNLP", "地名辞書"], "license": "https://creativecommons.org/licenses/by/4.0/", "name": "国土数値情報 鉄道データ（駅）", "size": "10191", "spatialCoverage": {"@type": "Place", "geo": {"@type": "GeoShape", "box": "26.193265 127.652285 45.41616333333333 145.59723"}}, "temporalCoverage": "../..", "url": "https://www.info-proto.com/static/ksj-station-N02.html"}
    """  # noqa: E501
    _check_initialized()
    return _default_manager.getDictionary(id_or_identifier)


@deprecated(
    version='1.2.0',
    reason=(
        'This is a low level API. Call class methods of '
        '"pygeonlp.api.dict_manager.DictManager" directly.'
    )
)
def getDictionaries():
    """
    インストール済み辞書のメタデータ一覧を返します。

    Returns
    -------
    list
        Metadata インスタンスのリスト。

    Examples
    --------
    >>> import pygeonlp.api as api
    >>> api.init()
    >>> sorted([x.get_identifier() for x in api.getDictionaries()])
    ['geonlp:geoshape-city', 'geonlp:geoshape-pref', 'geonlp:ksj-station-N02']
    """
    _check_initialized()
    return _default_manager.getDictionaries()


@deprecated(
    version='1.2.0',
    reason=(
        'This is a low level API. Call class methods of '
        '"pygeonlp.api.dict_manager.DictManager" directly.'
    )
)
def clearDatabase():
    """
    地名語データベースに登録されている辞書をクリアします。
    データベース内の地名語も全て削除されます。

    この関数は、データベースを作り直す際に利用します。
    """
    _check_initialized()
    _default_manager.clearDatabase()


@deprecated(
    version='1.2.0',
    reason=(
        'This is a low level API. Call class methods of '
        '"pygeonlp.api.dict_manager.DictManager" directly.'
    )
)
def addDictionaryFromFile(jsonfile, csvfile):
    """
    指定したパスにある辞書メタデータ（JSONファイル）と
    地名解析辞書（CSVファイル）をデータベースに登録します。

    既に同じ identifier を持つ辞書データがデータベースに登録されている場合、
    削除してから新しい辞書データを登録します。

    登録した辞書を利用可能にするには、 ``setActivateDictionaries()``
    または ``activateDictionaires()`` で有効化する必要があります。

    Parameters
    ----------
    jsonfile : str
        辞書メタデータファイルのパス。
    csvfile : str
        地名解析辞書ファイルのパス。

    Returns
    -------
    bool
        常に True。登録に失敗した場合は例外が発生します。
    """  # noqa: E501
    _check_initialized()
    return _default_manager.addDictionaryFromFile(jsonfile, csvfile)


@deprecated(
    version='1.2.0',
    reason=(
        'This is a low level API. Call class methods of '
        '"pygeonlp.api.dict_manager.DictManager" directly.'
    )
)
def addDictionaryFromWeb(url, params=None, **kwargs):
    """
    指定した URL にあるページに含まれる辞書メタデータ（JSON-LD）を取得し、
    メタデータに記載されている URL から地名解析辞書（CSVファイル）を取得し、
    データベースに登録します。

    既に同じ identifier を持つ辞書データがデータベースに登録されている場合、
    削除してから新しい辞書データを登録します。

    登録した辞書を利用可能にするには、 ``setActivateDictionaries()``
    または ``activateDictionaires()`` で有効化する必要があります。

    Parameters
    ----------
    url : str
        辞書メタデータを含むウェブページの URL。
    params : dict, optional
        requests.get に渡す params パラメータ。
    **kwargs : dict, optional
        requests.get に渡す kwargs パラメータ。

    Returns
    -------
    bool
        常に True。登録に失敗した場合は例外が発生します。
    """  # noqa: E501
    _check_initialized()
    return _default_manager.addDictionaryFromWeb(url, params, **kwargs)


@deprecated(
    version='1.2.0',
    reason=(
        'This is a low level API. Call class methods of '
        '"pygeonlp.api.dict_manager.DictManager" directly.'
    )
)
def saveDictionaryFromWeb(jsonfile, csvfile, url, params=None, **kwargs):
    """
    指定した URL にあるページに含まれる辞書メタデータ（JSON-LD）を取得し、
    メタデータに記載されている URL から地名解析辞書（CSVファイル）を取得し、
    指定されたファイルに保存します。

    Parameters
    ----------
    jsonfile : str
        json-ld を保存するファイル名。
    csvfile : str
        CSV データを保存するファイル名。
    url : str
        辞書メタデータを含むウェブページの URL。
    params : dict, optional
        requests.get に渡す params パラメータ。
    **kwargs : dict, optional
        requests.get に渡す kwargs パラメータ。

    Returns
    -------
    bool
        常に True。ダウンロードに失敗した場合は例外が発生します。

    Examples
    --------
    >>> import pygeonlp.api as api
    >>> api.init()
    >>> api.saveDictionaryFromWeb('geoshape.json', 'geoshape.csv', 'https://geonlp.ex.nii.ac.jp/dictionary/geoshape-city/')
    True
    >>> import os
    >>> os.remove('geoshape.json')
    >>> os.remove('geoshape.csv')
    """  # noqa: E501
    _check_initialized()
    return _default_manager.saveDictionaryFromWeb(jsonfile, csvfile, url,
                                                  params, **kwargs)


@deprecated(
    version='1.2.0',
    reason=(
        'This is a low level API. Call class methods of '
        '"pygeonlp.api.dict_manager.DictManager" directly.'
    )
)
def removeDictionary(identifier):
    """
    identifier で指定した辞書をデータベースから削除します。

    Parameters
    ----------
    identifier : str
        辞書の identifier ("geonlp:xxxxx")。

    Returns
    -------
    bool
        常に True。

    Raises
    ------
    RuntimeError
        指定した辞書が登録されていない場合は RuntimeError が発生します。
    """  # noqa: E501
    _check_initialized()
    return _default_manager.removeDictionary(identifier)


@deprecated(
    version='1.2.0',
    reason=(
        'This is a low level API. Call class methods of '
        '"pygeonlp.api.dict_manager.DictManager" directly.'
    )
)
def updateIndex():
    """
    辞書のインデックスを更新して検索可能にします。
    """
    _check_initialized()
    _default_manager.updateIndex()


@deprecated(
    version='1.2.0',
    reason=(
        'This is a low level API. Call class methods of '
        '"pygeonlp.api.dict_manager.DictManager.setupBasicDatabase" '
        'directly.'
    ))
def setup_basic_database(db_dir=None, src_dir=None):
    """
    基本的な地名解析辞書を登録したデータベースを作成します。

    Parameters
    ----------
    db_dir: PathLike, optional
        データベースディレクトリを指定します。ここにデータベースファイルを作成します。
        既にデータベースが存在する場合は追記します（つまり、既に登録済みの地名解析辞書の
        データは失われません）。

        省略された場合には ``get_db_dir()`` で決定します。
    src_dir: PathLike, optional
        地名解析辞書ファイルが配置されているディレクトリを指定します。
        省略された場合には、 ``sys.prefix`` または ``site.USER_BASE`` の下に
        ``pygeonlp_basedata`` がないか探します。
        見つからない場合は ``RuntimeError`` を送出しますので、
        ディレクトリを指定してください。
    """  # noqa: E501
    manager = DictManager(db_dir=db_dir)
    manager.setupBasicDatabase(src_dir=src_dir)
    del manager


def analyze(sentence, **kwargs):
    """
    文を解析した結果をラティス表現で返します。

    Parameters
    ----------
    sentence : str
        解析するテキスト。

    Returns
    -------
    list
        解析結果のラティス表現。

    Examples
    --------
    >>> import pygeonlp.api as api
    >>> api.init()
    >>> api.analyze('今日は国会議事堂前まで歩きました。')
    [[{"surface": "今日", "node_type": "NORMAL", "morphemes": {"conjugated_form": "*", "conjugation_type": "*", "original_form": "今日", "pos": "名詞", "prononciation": "キョー", "subclass1": "副詞可能", "subclass2": "*", "subclass3": "*", "surface": "今日", "yomi": "キョウ"}, "geometry": null, "prop": null}], [{"surface": "は", "node_type": "NORMAL", "morphemes": {"conjugated_form": "*", "conjugation_type": "*", "original_form": "は", "pos": "助詞", "prononciation": "ワ", "subclass1": "係助詞", "subclass2": "*", "subclass3": "*", "surface": "は", "yomi": "ハ"}, "geometry": null, "prop": null}], [{"surface": "国会議事堂前", "node_type": "GEOWORD", "morphemes": {"conjugated_form": "*", "conjugation_type": "*", "original_form": "国会議事堂前", "pos": "名詞", "prononciation": "", "subclass1": "固有名詞", "subclass2": "地名語", "subclass3": "Bn4q6d:国会議事堂前駅", "surface": "国会議事堂前", "yomi": ""}, "geometry": {"type": "Point", "coordinates": [139.74534166666666, 35.674845]}, "prop": {"body": "国会議事堂前", "dictionary_id": 3, "entry_id": "LrGGxY", "geolod_id": "Bn4q6d", "hypernym": ["東京地下鉄", "4号線丸ノ内線"], "institution_type": "民営鉄道", "latitude": "35.674845", "longitude": "139.74534166666666", "ne_class": "鉄道施設/鉄道駅", "railway_class": "普通鉄道", "suffix": ["駅", ""], "dictionary_identifier": "geonlp:ksj-station-N02"}}, {"surface": "国会議事堂前", "node_type": "GEOWORD", "morphemes": {"conjugated_form": "*", "conjugation_type": "*", "original_form": "国会議事堂前", "pos": "名詞", "prononciation": "", "subclass1": "固有名詞", "subclass2": "地名語", "subclass3": "cE8W4w:国会議事堂前駅", "surface": "国会議事堂前", "yomi": ""}, "geometry": {"type": "Point", "coordinates": [139.74305333333334, 35.673543333333335]}, "prop": {"body": "国会議事堂前", "dictionary_id": 3, "entry_id": "4NFELa", "geolod_id": "cE8W4w", "hypernym": ["東京地下鉄", "9号線千代田線"], "institution_type": "民営鉄道", "latitude": "35.673543333333335", "longitude": "139.74305333333334", "ne_class": "鉄道施設/鉄道駅", "railway_class": "普通鉄道", "suffix": ["駅", ""], "dictionary_identifier": "geonlp:ksj-station-N02"}}], [{"surface": "まで", "node_type": "NORMAL", "morphemes": {"conjugated_form": "*", "conjugation_type": "*", "original_form": "まで", "pos": "助詞", "prononciation": "マデ", "subclass1": "副助詞", "subclass2": "*", "subclass3": "*", "surface": "まで", "yomi": "マデ"}, "geometry": null, "prop": null}], [{"surface": "歩き", "node_type": "NORMAL", "morphemes": {"conjugated_form": "五段・カ行イ音便", "conjugation_type": "連用形", "original_form": "歩く", "pos": "動詞", "prononciation": "アルキ", "subclass1": "自立", "subclass2": "*", "subclass3": "*", "surface": "歩き", "yomi": "アルキ"}, "geometry": null, "prop": null}], [{"surface": "まし", "node_type": "NORMAL", "morphemes": {"conjugated_form": "特殊・マス", "conjugation_type": "連用形", "original_form": "ます", "pos": "助動詞", "prononciation": "マシ", "subclass1": "*", "subclass2": "*", "subclass3": "*", "surface": "まし", "yomi": "マシ"}, "geometry": null, "prop": null}], [{"surface": "た", "node_type": "NORMAL", "morphemes": {"conjugated_form": "特殊・タ", "conjugation_type": "基本形", "original_form": "た", "pos": "助動詞", "prononciation": "タ", "subclass1": "*", "subclass2": "*", "subclass3": "*", "surface": "た", "yomi": "タ"}, "geometry": null, "prop": null}], [{"surface": "。", "node_type": "NORMAL", "morphemes": {"conjugated_form": "*", "conjugation_type": "*", "original_form": "。", "pos": "記号", "prononciation": "。", "subclass1": "句点", "subclass2": "*", "subclass3": "*", "surface": "。", "yomi": "。"}, "geometry": null, "prop": null}]]

    Note
    ----
    ラティス表現では全ての地名語の候補を列挙して返します。
    """  # noqa: E501
    _check_initialized()
    return _default_workflow.parser.analyze(sentence, **kwargs)


def geoparse(sentence):
    """
    Default Workflow を利用して文を解析した結果を、
    GeoJSON Feature 形式に変換可能な dict のリストとして返します。

    Parameters
    ----------
    sentence : str
        解析する文字列。

    Returns
    -------
    list
        形態素で分割した各要素のジオメトリや形態素情報、地名語情報を
        GeoJSON Feature 形式に変換可能な dict で表現し、
        そのリストを返します。

    Examples
    --------
    >>> import json
    >>> import pygeonlp.api as api
    >>> api.init()
    >>> json.dumps({'type':'FeatureCollection', 'features':api.geoparse('今日は国会議事堂前まで歩きました。')}, ensure_ascii=False)
    '{"type": "FeatureCollection", "features": [{"type": "Feature", "geometry": null, "properties": {"surface": "今日", "node_type": "NORMAL", "morphemes": {"conjugated_form": "*", "conjugation_type": "*", "original_form": "今日", "pos": "名詞", "prononciation": "キョー", "subclass1": "副詞可能", "subclass2": "*", "subclass3": "*", "surface": "今日", "yomi": "キョウ"}}}, {"type": "Feature", "geometry": null, "properties": {"surface": "は", "node_type": "NORMAL", "morphemes": {"conjugated_form": "*", "conjugation_type": "*", "original_form": "は", "pos": "助詞", "prononciation": "ワ", "subclass1": "係助詞", "subclass2": "*", "subclass3": "*", "surface": "は", "yomi": "ハ"}}}, {"type": "Feature", "geometry": {"type": "Point", "coordinates": [139.74305333333334, 35.673543333333335]}, "properties": {"surface": "国会議事堂前", "node_type": "GEOWORD", "morphemes": {"conjugated_form": "*", "conjugation_type": "*", "original_form": "国会議事堂前", "pos": "名詞", "prononciation": "", "subclass1": "固有名詞", "subclass2": "地名語", "subclass3": "cE8W4w:国会議事堂前駅", "surface": "国会議事堂前", "yomi": ""}, "geoword_properties": {"body": "国会議事堂前", "dictionary_id": 3, "entry_id": "4NFELa", "geolod_id": "cE8W4w", "hypernym": ["東京地下鉄", "9号線千代田線"], "institution_type": "民営鉄道", "latitude": "35.673543333333335", "longitude": "139.74305333333334", "ne_class": "鉄道施設/鉄道駅", "railway_class": "普通鉄道", "suffix": ["駅", ""], "dictionary_identifier": "geonlp:ksj-station-N02"}}}, {"type": "Feature", "geometry": null, "properties": {"surface": "まで", "node_type": "NORMAL", "morphemes": {"conjugated_form": "*", "conjugation_type": "*", "original_form": "まで", "pos": "助詞", "prononciation": "マデ", "subclass1": "副助詞", "subclass2": "*", "subclass3": "*", "surface": "まで", "yomi": "マデ"}}}, {"type": "Feature", "geometry": null, "properties": {"surface": "歩き", "node_type": "NORMAL", "morphemes": {"conjugated_form": "五段・カ行イ音便", "conjugation_type": "連用形", "original_form": "歩く", "pos": "動詞", "prononciation": "アルキ", "subclass1": "自立", "subclass2": "*", "subclass3": "*", "surface": "歩き", "yomi": "アルキ"}}}, {"type": "Feature", "geometry": null, "properties": {"surface": "まし", "node_type": "NORMAL", "morphemes": {"conjugated_form": "特殊・マス", "conjugation_type": "連用形", "original_form": "ます", "pos": "助動詞", "prononciation": "マシ", "subclass1": "*", "subclass2": "*", "subclass3": "*", "surface": "まし", "yomi": "マシ"}}}, {"type": "Feature", "geometry": null, "properties": {"surface": "た", "node_type": "NORMAL", "morphemes": {"conjugated_form": "特殊・タ", "conjugation_type": "基本形", "original_form": "た", "pos": "助動詞", "prononciation": "タ", "subclass1": "*", "subclass2": "*", "subclass3": "*", "surface": "た", "yomi": "タ"}}}, {"type": "Feature", "geometry": null, "properties": {"surface": "。", "node_type": "NORMAL", "morphemes": {"conjugated_form": "*", "conjugation_type": "*", "original_form": "。", "pos": "記号", "prononciation": "。", "subclass1": "句点", "subclass2": "*", "subclass3": "*", "surface": "。", "yomi": "。"}}}]}'

    Note
    ----
    このメソッドは、文字列の解析、フィルタによる絞り込み、
    ランキングなどの一連の処理を行ないます。
    """  # noqa: E501
    _check_initialized()
    return _default_workflow.geoparse(sentence)


def default_workflow():
    """
    Default Workflow オブジェクトを返します。

    通常はこのメソッドを利用する必要はありません。

    Examples
    --------
    >>> import pygeonlp.api as api
    >>> api.init()
    >>> type(api.default_workflow())
    <class 'pygeonlp.api.workflow.Workflow'>
    """
    return _default_workflow


def _check_initialized():
    """
    Default Workflow オブジェクトが ``init()`` で初期化されていることを確認するための
    プライベートメソッドです。

    この関数は API メソッド内でチェックのために呼びだすものなので、
    ユーザが呼びだす必要は基本的にありません。
    """
    if _default_workflow is None:
        init()
        # raise WorkflowError("APIが初期化されていません。")


def getActiveDictionaries():
    """
    インストール済み辞書のうち、解析に利用する辞書のメタデータ一覧を返します。
    デフォルトでは全てのインストール済み辞書を利用します。

    一時的に辞書を利用したくない場合、 ``disactivateDictionaries()`` で除外できます。
    除外された辞書は ``activateDictionaries()`` で再び利用可能になります。

    Returns
    -------
    list
        Metadata インスタンスのリスト。

    Examples
    --------
    >>> import pygeonlp.api as api
    >>> api.init()
    >>> sorted([x.get_identifier() for x in api.getActiveDictionaries()])
    ['geonlp:geoshape-city', 'geonlp:geoshape-pref', 'geonlp:ksj-station-N02']
    """
    _check_initialized()
    return _default_workflow.getActiveDictionaries()


def setActiveDictionaries(idlist=None, pattern=None):
    """
    インストール済み辞書のうち、解析に利用する辞書を指定します。

    Parameters
    ----------
    idlist : list, optional
        利用する辞書の id または identifier のリスト。
    pattern : str, optional
        利用する辞書の identifier の正規表現。

    Examples
    --------
    >>> import pygeonlp.api as api
    >>> api.init()
    >>> api.setActiveDictionaries(pattern=r'geonlp:geoshape')
    >>> sorted([x.get_identifier() for x in api.getActiveDictionaries()])
    ['geonlp:geoshape-city', 'geonlp:geoshape-pref']

    Note
    ----
    idlist と pattern のどちらかは指定する必要があります。
    """
    _check_initialized()
    return _default_workflow.setActiveDictionaries(idlist, pattern)


def disactivateDictionaries(idlist=None, pattern=None):
    """
    指定した辞書を一時的に除外し、利用しないようにします。
    既に除外されている辞書は除外されたままになります。

    Parameters
    ----------
    idlist : list
        除外する辞書の内部 id または identifier のリスト。
    pattern : str
        除外する辞書の identifier を指定する正規表現。

    Examples
    --------
    >>> import pygeonlp.api as api
    >>> api.init()
    >>> sorted(api.disactivateDictionaries(pattern=r'geonlp:geoshape'))
    ['geonlp:geoshape-city', 'geonlp:geoshape-pref']
    >>> [x.get_identifier() for x in api.getActiveDictionaries()]
    ['geonlp:ksj-station-N02']
    >>> api.disactivateDictionaries(pattern=r'ksj-station')
    ['geonlp:ksj-station-N02']
    >>> [x.get_identifier() for x in api.getActiveDictionaries()]
    []

    Note
    ----
    idlist と pattern を同時に指定した場合、どちらか一方の条件に
    一致する辞書は除外されます。
    """
    _check_initialized()
    return _default_workflow.disactivateDictionaries(idlist, pattern)


def activateDictionaries(idlist=None, pattern=None):
    """
    指定した辞書を再び利用するようにします。
    既に利用可能な辞書は指定しなくても利用可能なままになります。

    Parameters
    ----------
    idlist : list
        利用する辞書の内部 id または identifier のリスト。
    pattern : str
        利用する辞書の identifier を指定する正規表現。

    Examples
    --------
    >>> import pygeonlp.api as api
    >>> api.init()
    >>> sorted(api.disactivateDictionaries(pattern=r'.*'))
    ['geonlp:geoshape-city', 'geonlp:geoshape-pref', 'geonlp:ksj-station-N02']
    >>> sorted([x.get_identifier() for x in api.getActiveDictionaries()])
    []
    >>> api.activateDictionaries(pattern=r'ksj-station')
    ['geonlp:ksj-station-N02']
    >>> sorted([x.get_identifier() for x in api.getActiveDictionaries()])
    ['geonlp:ksj-station-N02']

    Note
    ----
    idlist と pattern を同時に指定した場合、どちらか一方の条件に
    一致する辞書は利用可能になります。
    """
    _check_initialized()
    return _default_workflow.activateDictionaries(idlist, pattern)


def getActiveClasses():
    """
    解析に利用する固有名クラスの一覧を返します。
    デフォルトは '.*' で、全ての固有名クラスが利用されます。

    一時的に特定の固有名クラスだけを解析対象としたい場合、
    setActiveClasses() で対象クラスを指定できます。

    Returns
    -------
    list
        利用する固有名クラス（正規表現）のリスト。

    Examples
    --------
    >>> import pygeonlp.api as api
    >>> api.init()
    >>> api.getActiveClasses()
    ['.*']
    """
    _check_initialized()
    return _default_workflow.getActiveClasses()


def setActiveClasses(patterns=None):
    """
    解析対象とする固有名クラスの正規表現リストを指定します。
    いずれかの正規表現に一致する固有名クラスは解析対象となります。

    '-' から始まる場合、その正規表現に一致する固有名クラスは対象外となります。

    Parameters
    ----------
    patterns : list, optional
        解析対象とする固有名クラス（str）のリスト。
        省略した場合 ['.*'] （全固有名クラス）を対象とします。

    Examples
    --------
    >>> import pygeonlp.api as api
    >>> api.init()
    >>> api.getActiveClasses()
    ['.*']
    >>> api.searchWord('東京都')
    {'QknGsa': {...'dictionary_identifier': 'geonlp:geoshape-pref'}}
    >>> api.setActiveClasses(['.*', '-都道府県'])
    >>> api.searchWord('東京都')
    {}
    >>> api.setActiveClasses()
    >>> api.getActiveClasses()
    ['.*']
    """
    _check_initialized()
    return _default_workflow.setActiveClasses(patterns)


def get_version() -> str:
    """
    Return version string.
    """
    return __version__<|MERGE_RESOLUTION|>--- conflicted
+++ resolved
@@ -12,11 +12,7 @@
 _default_workflow = None
 _default_manager = None
 
-<<<<<<< HEAD
-__version__ = '1.2.2.post1'
-=======
 __version__ = '1.2.3'
->>>>>>> 9607a1cb
 
 
 def get_db_dir():
