--- conflicted
+++ resolved
@@ -1,7 +1,3 @@
-<<<<<<< HEAD
-BSD 2-Clause "Simplified" License
-Copyright (c) 2021, National Institute of Informatics
-=======
 BSD 2-Clause License
 
 Copyright (c) 2021, National Institute of Informatics
@@ -26,5 +22,4 @@
 SERVICES; LOSS OF USE, DATA, OR PROFITS; OR BUSINESS INTERRUPTION) HOWEVER
 CAUSED AND ON ANY THEORY OF LIABILITY, WHETHER IN CONTRACT, STRICT LIABILITY,
 OR TORT (INCLUDING NEGLIGENCE OR OTHERWISE) ARISING IN ANY WAY OUT OF THE USE
-OF THIS SOFTWARE, EVEN IF ADVISED OF THE POSSIBILITY OF SUCH DAMAGE.
->>>>>>> dac3a2a5
+OF THIS SOFTWARE, EVEN IF ADVISED OF THE POSSIBILITY OF SUCH DAMAGE.